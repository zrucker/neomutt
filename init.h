--- conflicted
+++ resolved
@@ -1385,11 +1385,8 @@
   ** .dt %E .dd number of messages in current thread
   ** .dt %f .dd sender (address + real name), either From: or Return-Path:
   ** .dt %F .dd author name, or recipient name if the message is from you
-<<<<<<< HEAD
   ** .dt %g .dd newsgroup name (if compiled with NNTP support)
-=======
   ** .dt %g .dd message labels (e.g. notmuch tags)
->>>>>>> 8ffa4732
   ** .dt %H .dd spam attribute(s) of this message
   ** .dt %i .dd message-id of the current message
   ** .dt %l .dd number of lines in the message (does not work with maildir,
@@ -1810,7 +1807,6 @@
    ** See also $$read_inc, $$write_inc and $$net_inc.
    */
 #endif
-<<<<<<< HEAD
 #ifdef USE_NNTP
   { "news_cache_dir",	DT_PATH, R_NONE, UL &NewsCacheDir, UL "~/.mutt" },
   /*
@@ -1910,7 +1906,7 @@
   ** recheck newsgroup on each operation in index (stepping, read article,
   ** etc.).
   */
-=======
+#endif
 #ifdef USE_NOTMUCH
   { "nm_open_timeout", DT_NUM, R_NONE, UL &NotmuchOpenTimeout, 5 },
   /*
@@ -1964,7 +1960,6 @@
    ** .pp
    ** This variable specifies the default tags applied to messages stored to the mutt record.
    */
->>>>>>> 8ffa4732
 #endif
   { "pager",		DT_PATH, R_NONE, UL &Pager, UL "builtin" },
   /*
