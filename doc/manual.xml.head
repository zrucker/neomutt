--- conflicted
+++ resolved
@@ -8672,7 +8672,6 @@
 
 </sect1>
 
-<<<<<<< HEAD
 <sect1 id="quasi-delete">
 	<title>Quasi-Delete Patch</title>
 	<subtitle>Mark emails that should be hidden, but not deleted</subtitle>
@@ -8684,19 +8683,6 @@
 			To check if Mutt supports <quote>Quasi-Delete</quote>, look for
 			<quote>patch-quasi-delete</quote> in the mutt version.
 			See: <xref linkend="mutt-patches"/>.
-=======
-<sect1 id="sidebar">
-	<title>Sidebar Patch</title>
-	<subtitle>Overview of mailboxes</subtitle>
-
-	<sect2 id="sidebar-patch">
-		<title>Patch</title>
-
-		<para>
-			To check if Mutt supports <quote>Sidebar</quote>, look for
-			<quote>+USE_SIDEBAR</quote> in the mutt version.
-			See: <xref linkend="compile-time-features"/>.
->>>>>>> 6a7c1abd
 		</para>
 
 		<itemizedlist>
@@ -8707,7 +8693,6 @@
 		<para>This patch is part of the <ulink url="https://github.com/neomutt/neomutt/wiki">NeoMutt Project</ulink>.</para>
 	</sect2>
 
-<<<<<<< HEAD
 	<sect2 id="quasi-delete-intro">
 		<title>Introduction</title>
 
@@ -8740,7 +8725,1370 @@
 						<entry>Default Key</entry>
 						<entry>Function</entry>
 						<entry>Description</entry>
-=======
+					</row>
+				</thead>
+				<tbody>
+					<row>
+						<entry>index,pager</entry>
+						<entry>(none)</entry>
+						<entry><literal>&lt;quasi-delete&gt;</literal></entry>
+						<entry>delete from mutt, don't touch on disk</entry>
+					</row>
+				</tbody>
+			</tgroup>
+		</table>
+	</sect2>
+
+<!--
+	<sect2 id="quasi-delete-commands">
+		<title>Commands</title>
+		<para>None</para>
+	</sect2>
+
+	<sect2 id="quasi-delete-colors">
+		<title>Colors</title>
+		<para>None</para>
+	</sect2>
+
+	<sect2 id="quasi-delete-sort">
+		<title>Sort</title>
+		<para>None</para>
+	</sect2>
+-->
+
+	<sect2 id="quasi-delete-muttrc">
+		<title>Muttrc</title>
+<screen>
+<emphasis role="comment"># Example Mutt config file for the 'quasi-delete' feature.
+ 
+# The 'quasi-delete' function marks an email that should be hidden
+# from the index, but NOT deleted.</emphasis>
+bind index,pager Q quasi-delete
+ 
+<emphasis role="comment"># vim: syntax=muttrc</emphasis>
+</screen>
+	</sect2>
+
+	<sect2 id="quasi-delete-see-also">
+		<title>See Also</title>
+
+		<itemizedlist>
+			<listitem><para><ulink url="https://github.com/neomutt/neomutt/wiki">NeoMutt Project</ulink></para></listitem>
+			<listitem><para><link linkend="notmuch">notmuch patch</link></para></listitem>
+		</itemizedlist>
+	</sect2>
+
+	<sect2 id="quasi-delete-known-bugs">
+		<title>Known Bugs</title>
+		<para>None</para>
+	</sect2>
+
+	<sect2 id="quasi-delete-credits">
+		<title>Credits</title>
+		<itemizedlist>
+		<listitem><para>Karel Zak <email>kzak@redhat.com</email></para></listitem>
+		<listitem><para>Richard Russon <email>rich@flatcap.org</email></para></listitem>
+		</itemizedlist>
+	</sect2>
+</sect1>
+
+<sect1 id="progress">
+	<title>Progress Bar Patch</title>
+	<subtitle>Show a visual progress bar on slow operations</subtitle>
+
+	<sect2 id="progress-patch">
+		<title>Patch</title>
+
+		<para>
+			To check if Mutt supports <quote>Progress Bar</quote>, look for
+			<quote>patch-progress</quote> in the mutt version.
+			See: <xref linkend="mutt-patches"/>.
+		</para>
+
+		<itemizedlist>
+			<title>Dependencies:</title>
+			<listitem><para>mutt-1.5.24</para></listitem>
+		</itemizedlist>
+
+		<para>This patch is part of the <ulink url="https://github.com/neomutt/neomutt/wiki">NeoMutt Project</ulink>.</para>
+	</sect2>
+
+	<sect2 id="progress-intro">
+		<title>Introduction</title>
+
+        <para>
+		The <quote>progress</quote> patch shows a visual progress bar on slow
+		tasks, such as indexing a large folder over the net.
+        </para>
+	</sect2>
+
+<!--
+	<sect2 id="progress-variables">
+		<title>Variables</title>
+		<para>None</para>
+	</sect2>
+
+	<sect2 id="progress-functions">
+		<title>Functions</title>
+		<para>None</para>
+	</sect2>
+
+	<sect2 id="progress-commands">
+		<title>Commands</title>
+		<para>None</para>
+	</sect2>
+-->
+
+	<sect2 id="progress-colors">
+		<title>Colors</title>
+		<table id="table-progress-colors">
+			<title>Progress Colors</title>
+			<tgroup cols="3">
+				<thead>
+					<row>
+						<entry>Name</entry>
+						<entry>Default Color</entry>
+						<entry>Description</entry>
+					</row>
+				</thead>
+				<tbody>
+					<row>
+						<entry><literal>progress</literal></entry>
+						<entry>default</entry>
+						<entry>Visual progress bar</entry>
+					</row>
+				</tbody>
+			</tgroup>
+		</table>
+	</sect2>
+
+<!--
+	<sect2 id="progress-sort">
+		<title>Sort</title>
+		<para>None</para>
+	</sect2>
+-->
+
+	<sect2 id="progress-muttrc">
+		<title>Muttrc</title>
+<screen>
+<emphasis role="comment"># Example Mutt config file for the 'progress' patch.
+ 
+# The 'progress' patch provides clear visual feedback for
+# slow tasks, such as indexing a large folder over the net.
+ 
+# Set the color of the progress bar
+# White text on a red background</emphasis>
+color progress white red
+ 
+<emphasis role="comment"># vim: syntax=muttrc</emphasis>
+</screen>
+	</sect2>
+
+	<sect2 id="progress-see-also">
+		<title>See Also</title>
+
+		<itemizedlist>
+			<listitem><para><ulink url="https://github.com/neomutt/neomutt/wiki">NeoMutt Project</ulink></para></listitem>
+			<listitem><para><link linkend="color">Color command</link></para></listitem>
+		</itemizedlist>
+	</sect2>
+
+	<sect2 id="progress-known-bugs">
+		<title>Known Bugs</title>
+		<para>None</para>
+	</sect2>
+
+	<sect2 id="progress-credits">
+		<title>Credits</title>
+		<itemizedlist>
+		<listitem><para>Stefan Kuhn <email>wuodan@hispeed.ch</email></para></listitem>
+		<listitem><para>Karel Zak <email>kzak@redhat.com</email></para></listitem>
+		<listitem><para>Richard Russon <email>rich@flatcap.org</email></para></listitem>
+		</itemizedlist>
+	</sect2>
+</sect1>
+
+<sect1 id="status-color">
+	<title>Status Color Patch</title>
+	<subtitle>Custom rules for theming the status bar</subtitle>
+
+	<sect2 id="status-color-patch">
+		<title>Patch</title>
+
+		<para>
+			To check if Mutt supports <quote>Status Color</quote>, look for
+			<quote>patch-status-color</quote> in the mutt version.
+			See: <xref linkend="mutt-patches"/>.
+		</para>
+
+		<itemizedlist>
+			<title>Dependencies:</title>
+			<listitem><para>mutt-1.5.24</para></listitem>
+		</itemizedlist>
+
+		<para>This patch is part of the <ulink url="https://github.com/neomutt/neomutt/wiki">NeoMutt Project</ulink>.</para>
+	</sect2>
+
+	<sect2 id="status-color-intro">
+		<title>Introduction</title>
+
+        <para>
+		The <quote>status-color</quote> patch allows you to theme different
+		parts of the status bar (also when it's used by the index).
+        </para>
+
+        <para>
+		Unlike normal color commands, <literal>color status</literal> can now
+		take up to 2 extra parameters (regex, num).
+        </para>
+	</sect2>
+
+<!--
+	<sect2 id="status-color-variables">
+		<title>Variables</title>
+		<para>None</para>
+	</sect2>
+
+	<sect2 id="status-color-functions">
+		<title>Functions</title>
+		<para>None</para>
+	</sect2>
+-->
+
+	<sect2 id="status-color-commands">
+		<title>Commands</title>
+		<cmdsynopsis>
+			<command>color</command>
+			<arg choice="plain">
+				<option>status</option>
+			</arg>
+			<arg choice="plain">
+				<replaceable class="parameter">foreground</replaceable>
+			</arg>
+			<arg choice="plain">
+				<replaceable class="parameter">background</replaceable>
+			</arg>
+			<group choice="opt">
+				<arg choice="plain">
+					<replaceable class="parameter">regex</replaceable>
+				</arg>
+				<group choice="opt">
+					<arg choice="plain">
+						<replaceable class="parameter">num</replaceable>
+					</arg>
+				</group>
+			</group>
+		</cmdsynopsis>
+
+		<para>
+			With zero parameters, Mutt will set the default color for the entire
+			status bar.
+		</para>
+
+		<para>
+			With one parameter, Mutt will only color the parts matching the
+			regex.
+		</para>
+
+		<para>
+			With two parameters, Mutt will only color the num'th sub-match of
+			the regex.
+		</para>
+	</sect2>
+
+	<sect2 id="status-color-colors">
+		<title>Colors</title>
+
+		<table id="table-status-color-colors">
+			<title>Status Colors</title>
+			<tgroup cols="3">
+				<thead>
+					<row>
+						<entry>Name</entry>
+						<entry>Default Color</entry>
+						<entry>Description</entry>
+					</row>
+				</thead>
+				<tbody>
+					<row>
+						<entry>status</entry>
+						<entry><literal>reverse</literal></entry>
+						<entry>Status bar</entry>
+					</row>
+				</tbody>
+			</tgroup>
+		</table>
+	</sect2>
+
+<!--
+	<sect2 id="status-color-sort">
+		<title>Sort</title>
+		<para>None</para>
+	</sect2>
+-->
+
+	<sect2 id="status-color-muttrc">
+		<title>Muttrc</title>
+<screen>
+<emphasis role="comment"># Example Mutt config file for the 'status-color' patch.
+ 
+# The 'status-color' patch allows you to theme different parts of
+# the status bar (also when it's used by the index).
+ 
+# For the examples below, set some defaults</emphasis>
+set status_format='-%r-Mutt: %f [Msgs:%?M?%M/?%m%?n? New:%n?%?o? Old:%o?%?d? Del:%d?%?F? Flag:%F?%?t? Tag:%t?%?p? Post:%p?%?b? Inc:%b?%?l? %l?]---(%s/%S)-%&gt;-(%P)---'
+set index_format='%4C %Z %{%b %d} %-15.15L (%?l?%4l&amp;%4c?) %s'
+set sort=threads
+set sort_aux=last-date-received
+ 
+<emphasis role="comment"># 'status color' can take up to 2 extra parameters
+ 
+# color status foreground background [ regex [ num ]]
+ 
+# 0 extra parameters
+# Set the default color for the entire status line</emphasis>
+color status blue white
+ 
+<emphasis role="comment"># 1 extra parameter
+# Set the color for a matching pattern
+# color status foreground background regexp
+ 
+# Highlight New, Deleted, or Flagged emails</emphasis>
+color status brightred white '(New|Del|Flag):[0-9]+'
+ 
+<emphasis role="comment"># Highlight mailbox ordering if it's different from the default
+# First, highlight anything (*/*)</emphasis>
+color status brightred default '\([^)]+/[^)]+\)'
+ 
+<emphasis role="comment"># Then override the color for one specfic case</emphasis>
+color status default   default '\(threads/last-date-received\)'
+ 
+<emphasis role="comment"># 2 extra parameters
+# Set the color for the nth submatch of a pattern
+# color status foreground background regexp num
+ 
+# Highlight the contents of the []s but not the [] themselves</emphasis>
+color status red default '\[([^]]+)\]' 1
+ 
+<emphasis role="comment"># The '1' refers to the first regex submatch, which is the inner
+# part in ()s
+ 
+# Highlight the mailbox</emphasis>
+color status brightwhite default 'Mutt: ([^ ]+)' 1
+ 
+<emphasis role="comment"># Search for 'Mutt: ' but only highlight what comes after it
+ 
+# vim: syntax=muttrc</emphasis>
+</screen>
+	</sect2>
+
+	<sect2 id="status-color-see-also">
+		<title>See Also</title>
+
+		<itemizedlist>
+			<listitem><para><ulink url="https://github.com/neomutt/neomutt/wiki">NeoMutt Project</ulink></para></listitem>
+			<listitem><para><link linkend="compile-time-features">Compile-Time Features</link></para></listitem>
+			<listitem><para><link linkend="regexp">Regular Expressions</link></para></listitem>
+			<listitem><para><link linkend="patterns">Patterns</link></para></listitem>
+			<listitem><para><link linkend="index-color">index-color patch</link></para></listitem>
+			<listitem><para><link linkend="color">Color command</link></para></listitem>
+		</itemizedlist>
+	</sect2>
+
+	<sect2 id="status-color-known-bugs">
+		<title>Known Bugs</title>
+		<para>None</para>
+	</sect2>
+
+	<sect2 id="status-color-credits">
+		<title>Credits</title>
+		<itemizedlist>
+		<listitem><para>David Sterba <email>dsterba@suse.cz</email></para></listitem>
+		<listitem><para>Thomas Glanzmann <email>thomas@glanzmann.de</email></para></listitem>
+		<listitem><para>Kirill A. Shutemov <email>kirill@shutemov.name</email></para></listitem>
+		<listitem><para>Richard Russon <email>rich@flatcap.org</email></para></listitem>
+		</itemizedlist>
+	</sect2>
+</sect1>
+
+<sect1 id="index-color">
+	<title>Index Color Patch</title>
+	<subtitle>Custom rules for theming the email index</subtitle>
+
+	<sect2 id="index-color-patch">
+		<title>Patch</title>
+
+		<para>
+			To check if Mutt supports <quote>Index Color</quote>, look for
+			<quote>patch-index-color</quote> in the mutt version.
+			See: <xref linkend="mutt-patches"/>.
+		</para>
+
+		<itemizedlist>
+			<title>Dependencies:</title>
+			<listitem><para>mutt-1.5.24</para></listitem>
+			<listitem><para><link linkend="status-color">status-color patch</link></para></listitem>
+		</itemizedlist>
+
+		<para>This patch is part of the <ulink url="https://github.com/neomutt/neomutt/wiki">NeoMutt Project</ulink>.</para>
+	</sect2>
+
+	<sect2 id="index-color-intro">
+		<title>Introduction</title>
+
+        <para>
+		The <quote>index-color</quote> patch allows you to specify colors for
+		individual parts of the email index. e.g. Subject, Author, Flags.
+        </para>
+
+        <para>
+		First choose which part of the index you'd like to color.
+		Then, if needed, pick a pattern to match.
+        </para>
+
+		<para>
+		Note: The pattern does not have to refer to the object you wish to
+		color.  e.g.
+		</para>
+
+<screen>
+color index_author red default &quot;~smutt&quot;
+</screen>
+
+        <para>
+		The author appears red when the subject (~s) contains <quote>mutt</quote>.
+        </para>
+	</sect2>
+
+<!--
+	<sect2 id="index-color-variables">
+		<title>Variables</title>
+		<para>None</para>
+	</sect2>
+
+	<sect2 id="index-color-functions">
+		<title>Functions</title>
+		<para>None</para>
+	</sect2>
+
+	<sect2 id="index-color-commands">
+		<title>Commands</title>
+		<para>None</para>
+	</sect2>
+-->
+
+	<sect2 id="index-color-colors">
+		<title>Colors</title>
+
+        <para>
+		All the colors default to <literal>default</literal>, i.e. unset.
+        </para>
+
+        <para>
+		The index objects can be themed using the <literal>color</literal> command.
+		Some objects require a pattern.
+        </para>
+
+<screen>
+color index-object foreground background
+color index-object foreground background pattern
+</screen>
+
+		<table id="table-index-color-colors">
+			<title>Index Colors</title>
+			<tgroup cols="3">
+				<thead>
+					<row>
+						<entry>Object</entry>
+						<entry>Pattern</entry>
+						<entry>Highlights</entry>
+					</row>
+				</thead>
+				<tbody>
+					<row>
+						<entry><literal>index</literal></entry>
+						<entry>yes</entry>
+						<entry>Entire index line</entry>
+					</row>
+					<row>
+						<entry><literal>index_author</literal></entry>
+						<entry>yes</entry>
+						<entry>Author name, %A %a %F %L %n</entry>
+					</row>
+					<row>
+						<entry><literal>index_collapsed</literal></entry>
+						<entry>no</entry>
+						<entry>Number of messages in a collapsed thread, %M</entry>
+					</row>
+					<row>
+						<entry><literal>index_date</literal></entry>
+						<entry>no</entry>
+						<entry>Date field</entry>
+					</row>
+					<row>
+						<entry><literal>index_flags</literal></entry>
+						<entry>yes</entry>
+						<entry>Message flags, %S %Z</entry>
+					</row>
+					<row>
+						<entry><literal>index_label</literal></entry>
+						<entry>no</entry>
+						<entry>Message label, %y %Y</entry>
+					</row>
+					<row>
+						<entry><literal>index_number</literal></entry>
+						<entry>no</entry>
+						<entry>Message number, %C</entry>
+					</row>
+					<row>
+						<entry><literal>index_size</literal></entry>
+						<entry>no</entry>
+						<entry>Message size, %c %l</entry>
+					</row>
+					<row>
+						<entry><literal>index_subject</literal></entry>
+						<entry>yes</entry>
+						<entry>Subject, %s</entry>
+					</row>
+				</tbody>
+			</tgroup>
+		</table>
+	</sect2>
+
+<!--
+	<sect2 id="index-color-sort">
+		<title>Sort</title>
+		<para>None</para>
+	</sect2>
+-->
+
+	<sect2 id="index-color-muttrc">
+		<title>Muttrc</title>
+<screen>
+<emphasis role="comment"># Example Mutt config file for the 'index-color' feature.
+ 
+# Entire index line</emphasis>
+color index white black '.*'
+ 
+<emphasis role="comment"># Author name, %A %a %F %L %n
+ 
+# Give the author column a dark grey background</emphasis>
+color index_author default color234 '.*'
+ 
+<emphasis role="comment"># Highlight a particular from (~f)</emphasis>
+color index_author brightyellow color234 '~fRay Charles'
+ 
+<emphasis role="comment"># Message flags, %S %Z
+# Highlight the flags for flagged (~F) emails</emphasis>
+color index_flags default red '~F'
+ 
+<emphasis role="comment"># Subject, %s
+# Look for a particular subject (~s)</emphasis>
+color index_subject brightcyan default '~s\(closes #[0-9]+\)'
+ 
+<emphasis role="comment"># Number of messages in a collapsed thread, %M</emphasis>
+color index_collapsed default brightblue
+ 
+<emphasis role="comment"># Date field</emphasis>
+color index_date green default
+ 
+<emphasis role="comment"># Message label, %y %Y</emphasis>
+color index_label default brightgreen
+ 
+<emphasis role="comment"># Message number, %C</emphasis>
+color index_number red default
+ 
+<emphasis role="comment"># Message size, %c %l</emphasis>
+color index_size cyan default
+ 
+<emphasis role="comment"># vim: syntax=muttrc</emphasis>
+</screen>
+	</sect2>
+
+	<sect2 id="index-color-see-also">
+		<title>See Also</title>
+
+		<itemizedlist>
+			<listitem><para><ulink url="https://github.com/neomutt/neomutt/wiki">NeoMutt Project</ulink></para></listitem>
+			<listitem><para><link linkend="regexp">Regular Expressions</link></para></listitem>
+			<listitem><para><link linkend="patterns">Patterns</link></para></listitem>
+			<listitem><para><link linkend="index-format">$index_format</link></para></listitem>
+			<listitem><para><link linkend="color">Color command</link></para></listitem>
+			<listitem><para><link linkend="status-color">Status-Color patch</link></para></listitem>
+			<listitem><para><link linkend="keywords">Keywords patch</link></para></listitem>
+		</itemizedlist>
+	</sect2>
+
+	<sect2 id="index-color-known-bugs">
+		<title>Known Bugs</title>
+		<para>None</para>
+	</sect2>
+
+	<sect2 id="index-color-credits">
+		<title>Credits</title>
+		<itemizedlist>
+		<listitem><para>Christian Aichinger <email>Greek0@gmx.net</email></para></listitem>
+		<listitem><para>Christoph <quote>Myon</quote> Berg <email>myon@debian.org</email></para></listitem>
+		<listitem><para>Elimar Riesebieter <email>riesebie@lxtec.de</email></para></listitem>
+		<listitem><para>Eric Davis <email>edavis@insanum.com</email></para></listitem>
+		<listitem><para>Vladimir Marek <email>Vladimir.Marek@oracle.com</email></para></listitem>
+		<listitem><para>Richard Russon <email>rich@flatcap.org</email></para></listitem>
+		</itemizedlist>
+	</sect2>
+</sect1>
+
+<sect1 id="nested-if">
+	<title>Nested If Patch</title>
+	<subtitle>Allow complex nested conditions in format strings</subtitle>
+
+	<sect2 id="nested-if-patch">
+		<title>Patch</title>
+
+		<para>
+			To check if Mutt supports <quote>Nested If</quote>, look for
+			<quote>patch-nested-if</quote> in the mutt version.
+			See: <xref linkend="mutt-patches"/>.
+		</para>
+
+		<itemizedlist>
+			<title>Dependencies:</title>
+			<listitem><para>mutt-1.5.24</para></listitem>
+		</itemizedlist>
+
+		<para>This patch is part of the <ulink url="https://github.com/neomutt/neomutt/wiki">NeoMutt Project</ulink>.</para>
+	</sect2>
+
+	<sect2 id="nested-if-intro">
+		<title>Introduction</title>
+
+		<para>
+			Mutt's format strings can contain embedded if-then-else conditions.
+			They are of the form:
+		</para>
+
+<screen>
+%?VAR?TRUE&amp;FALSE?
+</screen>
+
+		<para>
+			If the variable <quote>VAR</quote> has a value greater than zero,
+			print the <quote>TRUE</quote> string, otherwise print the
+			<quote>FALSE</quote> string.
+		</para>
+
+		<para>
+			e.g.  <literal>%?S?Size: %S&amp;Empty?</literal>
+		</para>
+
+		<para>Which can be read as:</para>
+
+		<literallayout>
+		    if (%S &gt; 0) {
+		        print &quot;Size: %S&quot;
+		    } else {
+		        print &quot;Empty&quot;
+		    }
+		</literallayout>
+
+		<para>
+			These conditions are useful, but in Mutt they cannot be nested
+			within one another.  This patch uses the notation
+			<literal>%&lt;VAR?TRUE&amp;FALSE&gt;</literal> and allows them to be nested.
+		</para>
+
+		<para>
+			The <literal>%&lt;...&gt;</literal> notation was used to format the
+			current local time.  but that's not really very useful since mutt
+			has no means of refreshing the screen periodically.
+		</para>
+
+		<para>
+			A simple nested condition might be:
+			(Some whitespace has been introduced for clarity)
+		</para>
+
+		<literallayout>
+		    %&lt;x? %&lt;y? XY &amp; X &gt; &amp; %&lt;y? Y &amp; NONE &gt; &gt;  Conditions
+		         %&lt;y? XY &amp; X &gt;                      x&gt;0
+		              XY                            x&gt;0,y&gt;0
+		                   X                        x&gt;0,y=0
+		</literallayout>
+
+		<literallayout>
+		    %&lt;x? %&lt;y? XY &amp; X &gt; &amp; %&lt;y? Y &amp; NONE &gt; &gt;  Conditions
+		                         %&lt;y? Y &amp; NONE &gt;    x=0
+		                              Y             x=0,y&gt;0
+		                                  NONE      x=0,y=0
+		</literallayout>
+
+		<para>Equivalent to:</para>
+
+		<literallayout>
+		    if (x &gt; 0) {
+		        if (y &gt; 0) {
+		            print 'XY'
+		        } else {
+		            print 'X'
+		        }
+		    } else {
+		        if (y &gt; 0) {
+		            print 'Y'
+		        } else {
+		            print 'NONE'
+		        }
+		    }
+		</literallayout>
+
+		<para>Examples:</para>
+
+<screen>
+set index_format='%4C %Z %{%b %d} %-25.25n %s%&gt; %&lt;M?%M Msgs &amp;%&lt;l?%l Lines&amp;%c Bytes&gt;&gt;'
+</screen>
+
+		<literallayout>
+		    if a thread is folded
+		        display the number of messages (%M)
+		    else if we know how many lines in the message
+		        display lines in message (%l)
+		    else
+		        display the size of the message in bytes (%c)
+		</literallayout>
+
+<screen>
+set index_format='%4C %Z %{%b %d} %-25.25n %&lt;M?[%M] %s&amp;%s%* %&lt;l?%l&amp;%c&gt;&gt;'
+</screen>
+
+		<literallayout>
+		    if a thread is folded
+		        display the number of messages (%M)
+		        display the subject (%s)
+		    else if we know how many lines in the message
+		        display lines in message (%l)
+		    else
+		        display the size of the message in bytes (%c)
+		</literallayout>
+
+	</sect2>
+
+	<sect2 id="nested-if-variables">
+		<title>Variables</title>
+		The <quote>nested-if</quote> patch doesn't have any config of its own.
+		It modifies the behavior of the format strings.
+	</sect2>
+
+<!--
+	<sect2 id="nested-if-functions">
+		<title>Functions</title>
+		<para>None</para>
+	</sect2>
+
+	<sect2 id="nested-if-commands">
+		<title>Commands</title>
+		<para>None</para>
+	</sect2>
+
+	<sect2 id="nested-if-colors">
+		<title>Colors</title>
+		<para>None</para>
+	</sect2>
+
+	<sect2 id="nested-if-sort">
+		<title>Sort</title>
+		<para>None</para>
+	</sect2>
+-->
+
+	<sect2 id="nested-if-muttrc">
+		<title>Muttrc</title>
+<screen>
+<emphasis role="comment"># Example Mutt config file for the 'nested-if' feature.
+ 
+# This patch uses the format: '%&lt;VAR?TRUE&amp;FALSE&gt;' for conditional
+# format strings that can be nested.
+ 
+# Example 1
+# if a thread is folded
+#       display the number of messages (%M)
+# else if we know how many lines in the message
+#       display lines in message (%l)
+# else display the size of the message in bytes (%c)</emphasis>
+set index_format='%4C %Z %{%b %d} %-25.25n %s%&gt; %&lt;M?%M Msgs &amp;%&lt;l?%l Lines&amp;%c Bytes&gt;&gt;'
+ 
+<emphasis role="comment"># Example 2
+# if a thread is folded
+#       display the number of messages (%M)
+#       display the subject (%s)
+# else if we know how many lines in the message
+#       display lines in message (%l)
+# else
+#       display the size of the message in bytes (%c)</emphasis>
+set index_format='%4C %Z %{%b %d} %-25.25n %&lt;M?[%M] %s&amp;%s%* %&lt;l?%l&amp;%c&gt;&gt;'
+ 
+<emphasis role="comment"># vim: syntax=muttrc</emphasis>
+</screen>
+	</sect2>
+
+	<sect2 id="nested-if-see-also">
+		<title>See Also</title>
+
+		<itemizedlist>
+			<listitem><para><ulink url="https://github.com/neomutt/neomutt/wiki">NeoMutt Project</ulink></para></listitem>
+			<listitem><para><link linkend="cond-date">cond-date patch</link></para></listitem>
+			<listitem><para><link linkend="index-format">$index_format</link></para></listitem>
+			<listitem><para><link linkend="status-format">$status_format</link></para></listitem>
+		</itemizedlist>
+	</sect2>
+
+	<sect2 id="nested-if-known-bugs">
+		<title>Known Bugs</title>
+		Patch overwrites $&lt;fmt&gt; handler in <literal>$index_format</literal>
+	</sect2>
+
+	<sect2 id="nested-if-credits">
+		<title>Credits</title>
+		<itemizedlist>
+		<listitem><para>David Champion <email>dgc@uchicago.edu</email></para></listitem>
+		<listitem><para>Richard Russon <email>rich@flatcap.org</email></para></listitem>
+		</itemizedlist>
+	</sect2>
+</sect1>
+
+<sect1 id="cond-date">
+	<title>Conditional Dates Patch</title>
+	<subtitle>Use rules to choose date format</subtitle>
+
+	<sect2 id="cond-date-patch">
+		<title>Patch</title>
+
+		<para>
+			To check if Mutt supports <quote>Conditional Dates</quote>, look for
+			<quote>patch-cond-date</quote> in the mutt version.
+			See: <xref linkend="mutt-patches"/>.
+		</para>
+
+		<itemizedlist>
+			<title>Dependencies:</title>
+			<listitem><para>mutt-1.5.24</para></listitem>
+			<listitem><para><link linkend="nested-if">nested-if patch</link></para></listitem>
+		</itemizedlist>
+
+		<para>
+			This patch is part of the <ulink url="https://github.com/neomutt/neomutt/wiki">NeoMutt Project</ulink>.
+		</para>
+	</sect2>
+
+	<sect2 id="cond-date-intro">
+		<title>Introduction</title>
+
+		<para>
+		The <quote>cond-date</quote> patch allows you to construct
+		<link linkend="index-format">$index_format</link> expressions based on the age of the email.
+		</para>
+
+		<para>
+		Mutt's default <literal>$index_format</literal> displays email dates in the
+		form: abbreviated-month day-of-month &mdash; <quote>Jan 14</quote>.
+		</para>
+
+		<para>
+		The format is configurable but only per-mailbox.  This patch allows you
+		to configure the display depending on the age of the email.
+		</para>
+
+		<table id="table-cond-date-scheme">
+			<title>Potential Formatting Scheme</title>
+			<tgroup cols="3">
+				<thead>
+					<row>
+						<entry>Email Sent</entry>
+						<entry>Format</entry>
+						<entry>Example</entry>
+					</row>
+				</thead>
+				<tbody>
+					<row>
+						<entry>Today</entry>
+						<entry><literal>%H:%M</literal></entry>
+						<entry>13:23</entry>
+					</row>
+					<row>
+						<entry>This Month</entry>
+						<entry><literal>%a %d</literal></entry>
+						<entry>Thu 17</entry>
+					</row>
+					<row>
+						<entry>This Year</entry>
+						<entry><literal>%b %d</literal></entry>
+						<entry>Dec 10</entry>
+					</row>
+					<row>
+						<entry>Older than 1 Year</entry>
+						<entry><literal>%m/%y</literal></entry>
+						<entry>06/14</entry>
+					</row>
+				</tbody>
+			</tgroup>
+		</table>
+
+		<para>
+        For an explanation of the date formatting strings, see
+        <literal>strftime(3).</literal>
+		</para>
+
+		<para>
+        By carefully picking your formats, the dates can remain
+        unambiguous and compact.
+		</para>
+
+		<para>
+		Mutt's conditional format strings have the form:
+		(whitespace introduced for clarity)
+		</para>
+
+		<screen>%? TEST ? TRUE &amp; FALSE ?</screen>
+
+		<para>
+		The examples below use the test <quote>%[</quote> &mdash; the date
+		of the message in the local timezone.  They will also work with
+		<quote>%(</quote> &mdash; the local time that the message arrived.
+		</para>
+
+		<para>
+		The date tests are of the form:
+		</para>
+
+		<screen>%[nX? TRUE &amp; FALSE ?</screen>
+
+		<itemizedlist>
+		<listitem><para><quote>n</quote> is an optional count (defaults to 1 if missing)</para></listitem>
+		<listitem><para><quote>X</quote> is the time period</para></listitem>
+		</itemizedlist>
+
+		<table id="table-cond-date-format-codes">
+			<title>Date Formatting Codes</title>
+			<tgroup cols="2">
+				<thead>
+					<row>
+						<entry>Letter</entry>
+						<entry>Time Period</entry>
+					</row>
+				</thead>
+				<tbody>
+					<row>
+						<entry>y</entry>
+						<entry>Years</entry>
+					</row>
+					<row>
+						<entry>m</entry>
+						<entry>Months</entry>
+					</row>
+					<row>
+						<entry>w</entry>
+						<entry>Weeks</entry>
+					</row>
+					<row>
+						<entry>d</entry>
+						<entry>Days</entry>
+					</row>
+					<row>
+						<entry>H</entry>
+						<entry>Hours</entry>
+					</row>
+					<row>
+						<entry>M</entry>
+						<entry>Minutes</entry>
+					</row>
+				</tbody>
+			</tgroup>
+		</table>
+
+		<table id="table-cond-date-example-tests">
+			<title>Example Date Tests</title>
+			<tgroup cols="2">
+				<thead>
+					<row>
+						<entry>Test</entry>
+						<entry>Meaning</entry>
+					</row>
+				</thead>
+				<tbody>
+					<row>
+						<entry><literal>%[y</literal></entry>
+						<entry>This year</entry>
+					</row>
+					<row>
+						<entry><literal>%[1y</literal></entry>
+						<entry>This year</entry>
+					</row>
+					<row>
+						<entry><literal>%[6m</literal></entry>
+						<entry>In the last 6 months</entry>
+					</row>
+					<row>
+						<entry><literal>%[w</literal></entry>
+						<entry>This week</entry>
+					</row>
+					<row>
+						<entry><literal>%[d</literal></entry>
+						<entry>Today</entry>
+					</row>
+					<row>
+						<entry><literal>%[4H</literal></entry>
+						<entry>In the last 4 hours</entry>
+					</row>
+				</tbody>
+			</tgroup>
+		</table>
+
+		<sect3 id="cond-date-example1">
+			<title>Example 1</title>
+
+			<para>We start with a one-condition test.</para>
+
+			<table id="table-cond-date-example1">
+				<title>Example 1</title>
+				<tgroup cols="4">
+					<thead>
+						<row>
+							<entry>Test</entry>
+							<entry>Date Range</entry>
+							<entry>Format String</entry>
+							<entry>Example</entry>
+						</row>
+					</thead>
+					<tbody>
+						<row>
+							<entry><literal>%[1m</literal></entry>
+							<entry>This month</entry>
+							<entry><literal>%[%b %d]</literal></entry>
+							<entry>Dec 10</entry>
+						</row>
+						<row>
+							<entry></entry>
+							<entry>Older</entry>
+							<entry><literal>%[%Y-%m-%d]</literal></entry>
+							<entry>2015-04-23</entry>
+						</row>
+					</tbody>
+				</tgroup>
+			</table>
+
+			<para>The $index_format string would contain:</para>
+<screen>
+%?[1m?%[%b %d]&amp;%[%Y-%m-%d]?
+</screen>
+ 
+			<para>
+				Reparsed a little, for clarity, you can see the
+				test condition and the two format strings.
+			</para>
+
+<screen>
+%?[1m?        &amp;           ?
+      %[%b %d] %[%Y-%m-%d]
+</screen>
+
+		</sect3>
+
+		<sect3 id="cond-date-example2">
+			<title>Example 2</title>
+
+			<para>
+			This example contains three test conditions and four date formats.
+			</para>
+
+			<table id="table-cond-date-example2">
+				<title>Example 2</title>
+				<tgroup cols="4">
+					<thead>
+						<row>
+							<entry>Test</entry>
+							<entry>Date Range</entry>
+							<entry>Format String</entry>
+							<entry>Example</entry>
+						</row>
+					</thead>
+					<tbody>
+						<row>
+							<entry><literal>%[d</literal></entry>
+							<entry>Today</entry>
+							<entry><literal>%[%H:%M ] </literal></entry>
+							<entry>12:34</entry>
+						</row>
+						<row>
+							<entry><literal>%[m</literal></entry>
+							<entry>This month</entry>
+							<entry><literal>%[%a %d]</literal></entry>
+							<entry>Thu 12</entry>
+						</row>
+						<row>
+							<entry><literal>%[y</literal></entry>
+							<entry>This year</entry>
+							<entry><literal>%[%b %d]</literal></entry>
+							<entry>Dec 10</entry>
+						</row>
+						<row>
+							<entry></entry>
+							<entry>Older</entry>
+							<entry><literal>%[%m/%y ]</literal></entry>
+							<entry>06/15</entry>
+						</row>
+					</tbody>
+				</tgroup>
+			</table>
+
+			<para>The $index_format string would contain:</para>
+ 
+<screen>
+%&lt;[y?%&lt;[m?%&lt;[d?%[%H:%M ]&amp;%[%a %d]&gt;&amp;%[%b %d]&gt;&amp;%[%m/%y ]&gt;
+</screen>
+
+			<para>
+				Reparsed a little, for clarity, you can see the
+				test conditions and the four format strings.
+			</para>
+
+<screen>
+%&lt;[y?                                       &amp;%[%m/%y ]&gt;  Older
+     %&lt;[m?                        &amp;%[%b %d]&gt;             This year
+          %&lt;[d?         &amp;%[%a %d]&gt;                       This month
+               %[%H:%M ]                                 Today
+</screen>
+
+			<para>
+			This a another view of the same example, with some whitespace
+			for clarity.
+			</para>
+
+<screen>
+%&lt;[y? %&lt;[m? %&lt;[d? AAA &amp; BBB &gt; &amp; CCC &gt; &amp; DDD &gt;
+</screen>
+
+			<literallayout>
+AAA = %[%H:%M ]
+BBB = %[%a %d]
+CCC = %[%b %d]
+DDD = %[%m/%y ]
+			</literallayout>
+		</sect3>
+	</sect2>
+
+	<sect2 id="cond-date-variables">
+		<title>Variables</title>
+
+        <para>
+		The <quote>cond-date</quote> patch doesn't have any config of its own.
+		It modifies the behavior of the format strings.
+        </para>
+	</sect2>
+
+<!--
+	<sect2 id="cond-date-functions">
+		<title>Functions</title>
+		<para>None</para>
+	</sect2>
+
+	<sect2 id="cond-date-commands">
+		<title>Commands</title>
+		<para>None</para>
+	</sect2>
+
+	<sect2 id="cond-date-colors">
+		<title>Colors</title>
+		<para>None</para>
+	</sect2>
+
+	<sect2 id="cond-date-sort">
+		<title>Sort</title>
+		<para>None</para>
+	</sect2>
+-->
+
+	<sect2 id="cond-date-muttrc">
+		<title>Muttrc</title>
+<screen>
+<emphasis role="comment"># Example Mutt config file for the 'index-color' feature.
+#
+# The default index_format is:
+#       '%4C %Z %{%b %d} %-15.15L (%?l?%4l&amp;%4c?) %s'
+#
+# We replace the date field '%{%b %d}', giving:</emphasis>
+set index_format='%4C %Z %&lt;[y?%&lt;[m?%&lt;[d?%[%H:%M ]&amp;%[%a %d]&gt;&amp;%[%b %d]&gt;&amp;%[%m/%y ]&gt; %-15.15L (%?l?%4l&amp;%4c?) %s'
+ 
+<emphasis role="comment"># Test  Date Range  Format String  Example
+# --------------------------------------------
+# %[d   Today       %[%H:%M ]      12:34
+# %[m   This month  %[%a %d]       Thu 12
+# %[y   This year   %[%b %d]       Dec 10
+# -     Older       %[%m/%y ]      06/15
+ 
+# vim: syntax=muttrc</emphasis>
+</screen>
+	</sect2>
+
+	<sect2 id="cond-date-see-also">
+		<title>See Also</title>
+
+		<itemizedlist>
+			<listitem><para><ulink url="https://github.com/neomutt/neomutt/wiki">NeoMutt Project</ulink></para></listitem>
+			<listitem><para><link linkend="index-format">$index_format</link></para></listitem>
+			<listitem><para><link linkend="nested-if">nested-if patch</link></para></listitem>
+			<listitem><para><literal>strftime(3)</literal></para></listitem>
+		</itemizedlist>
+	</sect2>
+
+	<sect2 id="cond-date-known-bugs">
+		<title>Known Bugs</title>
+
+		<para>
+			Date parsing doesn't quite do what you expect.
+			<quote>1w</quote> doesn't mean the <quote>in the last 7 days</quote>, but
+			<quote><emphasis>this</emphasis> week</quote>.  This doesn't match
+			the normal Mutt behaviour: for example <literal>~d>1w</literal>
+			means emails dated in the last 7 days.
+		</para>
+
+	</sect2>
+
+	<sect2 id="cond-date-credits">
+		<title>Credits</title>
+		<itemizedlist>
+		<listitem><para>Aaron Schrab <email>aaron@schrab.com</email></para></listitem>
+		<listitem><para>Eric Davis <email>edavis@insanum.com</email></para></listitem>
+		<listitem><para>Richard Russon <email>rich@flatcap.org</email></para></listitem>
+		</itemizedlist>
+	</sect2>
+</sect1>
+
+<sect1 id="tls-sni">
+	<title>TLS-SNI Patch</title>
+	<subtitle>Negotiate with a server for a TSL/SSL certificate</subtitle>
+
+	<sect2 id="tls-sni-patch">
+		<title>Patch</title>
+
+		<para>
+			To check if Mutt supports <quote>TLS-SNI</quote>, look for
+			<quote>patch-tls-sni</quote> in the mutt version.
+			See: <xref linkend="mutt-patches"/>.
+		</para>
+
+		<itemizedlist>
+			<title>Dependencies:</title>
+			<listitem><para>mutt-1.5.24</para></listitem>
+			<listitem><para>OpenSSL</para></listitem>
+		</itemizedlist>
+
+		<para>This patch is part of the <ulink url="https://github.com/neomutt/neomutt/wiki">NeoMutt Project</ulink>.</para>
+	</sect2>
+
+	<sect2 id="tls-sni-intro">
+		<title>Introduction</title>
+
+		<para>
+		The <quote>TLS-SNI</quote> patch adds support for TLS virtual hosting.
+		If your mail server doesn't support this everything will still work
+		normally.
+		</para>
+
+		<para>
+		TLS supports sending the expected server hostname during the
+		handshake, via the SNI extension.  This can be used to select a
+		server certificate to issue to the client, permitting
+		virtual-hosting without requiring multiple IP addresses.
+		</para>
+
+		<para>
+		This has been tested against Exim 4.80, which optionally logs SNI
+		and can perform vhosting.
+		</para>
+
+        <para>
+		To verify TLS SNI support by a server, you can use:
+        </para>
+
+<screen>
+openssl s_client -host &lt;imap server&gt; -port &lt;port&gt; -tls1 -servername &lt;imap server&gt;
+</screen>
+	</sect2>
+
+<!--
+	<sect2 id="tls-sni-variables">
+		<title>Variables</title>
+		<para>None</para>
+	</sect2>
+
+	<sect2 id="tls-sni-functions">
+		<title>Functions</title>
+		<para>None</para>
+	</sect2>
+
+	<sect2 id="tls-sni-commands">
+		<title>Commands</title>
+		<para>None</para>
+	</sect2>
+
+	<sect2 id="tls-sni-colors">
+		<title>Colors</title>
+		<para>None</para>
+	</sect2>
+
+	<sect2 id="tls-sni-sort">
+		<title>Sort</title>
+		<para>None</para>
+	</sect2>
+-->
+
+	<sect2 id="tls-sni-muttrc">
+		<title>Muttrc</title>
+		<para>None</para>
+	</sect2>
+
+	<sect2 id="tls-sni-see-also">
+		<title>See Also</title>
+
+		<itemizedlist>
+			<listitem><para><ulink url="https://github.com/neomutt/neomutt/wiki">NeoMutt Project</ulink></para></listitem>
+		</itemizedlist>
+	</sect2>
+
+	<sect2 id="tls-sni-known-bugs">
+		<title>Known Bugs</title>
+		<para>None</para>
+	</sect2>
+
+	<sect2 id="tls-sni-credits">
+		<title>Credits</title>
+		<itemizedlist>
+		<listitem><para>Jeremy Katz <email>katzj@linuxpower.org</email></para></listitem>
+		<listitem><para>Phil Pennock <email>mutt-dev@spodhuis.demon.nl</email></para></listitem>
+		<listitem><para>Richard Russon <email>rich@flatcap.org</email></para></listitem>
+		</itemizedlist>
+	</sect2>
+</sect1>
+
+<sect1 id="sidebar">
+	<title>Sidebar Patch</title>
+	<subtitle>Overview of mailboxes</subtitle>
+
+	<sect2 id="sidebar-patch">
+		<title>Patch</title>
+
+		<para>
+			To check if Mutt supports <quote>Sidebar</quote>, look for
+			<quote>+USE_SIDEBAR</quote> in the mutt version.
+			See: <xref linkend="compile-time-features"/>.
+		</para>
+
+		<itemizedlist>
+			<title>Dependencies:</title>
+			<listitem><para>mutt-1.5.24</para></listitem>
+		</itemizedlist>
+
+		<para>This patch is part of the <ulink url="https://github.com/neomutt/neomutt/wiki">NeoMutt Project</ulink>.</para>
+	</sect2>
+
 	<sect2 id="sidebar-intro">
 		<title>Introduction</title>
 
@@ -8779,17 +10127,10 @@
 						<entry>Name</entry>
 						<entry>Type</entry>
 						<entry>Default</entry>
->>>>>>> 6a7c1abd
 					</row>
 				</thead>
 				<tbody>
 					<row>
-<<<<<<< HEAD
-						<entry>index,pager</entry>
-						<entry>(none)</entry>
-						<entry><literal>&lt;quasi-delete&gt;</literal></entry>
-						<entry>delete from mutt, don't touch on disk</entry>
-=======
 						<entry><literal>sidebar_delim_chars</literal></entry>
 						<entry>string</entry>
 						<entry><literal>/.</literal></entry>
@@ -8853,124 +10194,12 @@
 						<entry><literal>sidebar_width</literal></entry>
 						<entry>number</entry>
 						<entry><literal>20</literal></entry>
->>>>>>> 6a7c1abd
 					</row>
 				</tbody>
 			</tgroup>
 		</table>
 	</sect2>
 
-<<<<<<< HEAD
-<!--
-	<sect2 id="quasi-delete-commands">
-		<title>Commands</title>
-		<para>None</para>
-	</sect2>
-
-	<sect2 id="quasi-delete-colors">
-		<title>Colors</title>
-		<para>None</para>
-	</sect2>
-
-	<sect2 id="quasi-delete-sort">
-		<title>Sort</title>
-		<para>None</para>
-	</sect2>
--->
-
-	<sect2 id="quasi-delete-muttrc">
-		<title>Muttrc</title>
-<screen>
-<emphasis role="comment"># Example Mutt config file for the 'quasi-delete' feature.
- 
-# The 'quasi-delete' function marks an email that should be hidden
-# from the index, but NOT deleted.</emphasis>
-bind index,pager Q quasi-delete
- 
-<emphasis role="comment"># vim: syntax=muttrc</emphasis>
-</screen>
-	</sect2>
-
-	<sect2 id="quasi-delete-see-also">
-		<title>See Also</title>
-
-		<itemizedlist>
-			<listitem><para><ulink url="https://github.com/neomutt/neomutt/wiki">NeoMutt Project</ulink></para></listitem>
-			<listitem><para><link linkend="notmuch">notmuch patch</link></para></listitem>
-		</itemizedlist>
-	</sect2>
-
-	<sect2 id="quasi-delete-known-bugs">
-		<title>Known Bugs</title>
-		<para>None</para>
-	</sect2>
-
-	<sect2 id="quasi-delete-credits">
-		<title>Credits</title>
-		<itemizedlist>
-		<listitem><para>Karel Zak <email>kzak@redhat.com</email></para></listitem>
-		<listitem><para>Richard Russon <email>rich@flatcap.org</email></para></listitem>
-		</itemizedlist>
-	</sect2>
-</sect1>
-
-<sect1 id="progress">
-	<title>Progress Bar Patch</title>
-	<subtitle>Show a visual progress bar on slow operations</subtitle>
-
-	<sect2 id="progress-patch">
-		<title>Patch</title>
-
-		<para>
-			To check if Mutt supports <quote>Progress Bar</quote>, look for
-			<quote>patch-progress</quote> in the mutt version.
-			See: <xref linkend="mutt-patches"/>.
-		</para>
-
-		<itemizedlist>
-			<title>Dependencies:</title>
-			<listitem><para>mutt-1.5.24</para></listitem>
-		</itemizedlist>
-
-		<para>This patch is part of the <ulink url="https://github.com/neomutt/neomutt/wiki">NeoMutt Project</ulink>.</para>
-	</sect2>
-
-	<sect2 id="progress-intro">
-		<title>Introduction</title>
-
-        <para>
-		The <quote>progress</quote> patch shows a visual progress bar on slow
-		tasks, such as indexing a large folder over the net.
-        </para>
-	</sect2>
-
-<!--
-	<sect2 id="progress-variables">
-		<title>Variables</title>
-		<para>None</para>
-	</sect2>
-
-	<sect2 id="progress-functions">
-		<title>Functions</title>
-		<para>None</para>
-	</sect2>
-
-	<sect2 id="progress-commands">
-		<title>Commands</title>
-		<para>None</para>
-	</sect2>
--->
-
-	<sect2 id="progress-colors">
-		<title>Colors</title>
-		<table id="table-progress-colors">
-			<title>Progress Colors</title>
-			<tgroup cols="3">
-				<thead>
-					<row>
-						<entry>Name</entry>
-						<entry>Default Color</entry>
-=======
 	<sect2 id="sidebar-functions">
 		<title>Functions</title>
 
@@ -8986,17 +10215,11 @@
 					<row>
 						<entry>Menus</entry>
 						<entry>Function</entry>
->>>>>>> 6a7c1abd
 						<entry>Description</entry>
 					</row>
 				</thead>
 				<tbody>
 					<row>
-<<<<<<< HEAD
-						<entry><literal>progress</literal></entry>
-						<entry>default</entry>
-						<entry>Visual progress bar</entry>
-=======
 						<entry>index,pager</entry>
 						<entry><literal>&lt;sidebar-next&gt;</literal></entry>
 						<entry>Move the highlight to next mailbox</entry>
@@ -9035,155 +10258,12 @@
 						<entry>index,pager</entry>
 						<entry><literal>&lt;sidebar-toggle-visible&gt;</literal></entry>
 						<entry>Make the Sidebar (in)visible</entry>
->>>>>>> 6a7c1abd
 					</row>
 				</tbody>
 			</tgroup>
 		</table>
 	</sect2>
 
-<<<<<<< HEAD
-<!--
-	<sect2 id="progress-sort">
-		<title>Sort</title>
-		<para>None</para>
-	</sect2>
--->
-
-	<sect2 id="progress-muttrc">
-		<title>Muttrc</title>
-<screen>
-<emphasis role="comment"># Example Mutt config file for the 'progress' patch.
- 
-# The 'progress' patch provides clear visual feedback for
-# slow tasks, such as indexing a large folder over the net.
- 
-# Set the color of the progress bar
-# White text on a red background</emphasis>
-color progress white red
- 
-<emphasis role="comment"># vim: syntax=muttrc</emphasis>
-</screen>
-	</sect2>
-
-	<sect2 id="progress-see-also">
-		<title>See Also</title>
-
-		<itemizedlist>
-			<listitem><para><ulink url="https://github.com/neomutt/neomutt/wiki">NeoMutt Project</ulink></para></listitem>
-			<listitem><para><link linkend="color">Color command</link></para></listitem>
-		</itemizedlist>
-	</sect2>
-
-	<sect2 id="progress-known-bugs">
-		<title>Known Bugs</title>
-		<para>None</para>
-	</sect2>
-
-	<sect2 id="progress-credits">
-		<title>Credits</title>
-		<itemizedlist>
-		<listitem><para>Stefan Kuhn <email>wuodan@hispeed.ch</email></para></listitem>
-		<listitem><para>Karel Zak <email>kzak@redhat.com</email></para></listitem>
-		<listitem><para>Richard Russon <email>rich@flatcap.org</email></para></listitem>
-		</itemizedlist>
-	</sect2>
-</sect1>
-
-<sect1 id="status-color">
-	<title>Status Color Patch</title>
-	<subtitle>Custom rules for theming the status bar</subtitle>
-
-	<sect2 id="status-color-patch">
-		<title>Patch</title>
-
-		<para>
-			To check if Mutt supports <quote>Status Color</quote>, look for
-			<quote>patch-status-color</quote> in the mutt version.
-			See: <xref linkend="mutt-patches"/>.
-		</para>
-
-		<itemizedlist>
-			<title>Dependencies:</title>
-			<listitem><para>mutt-1.5.24</para></listitem>
-		</itemizedlist>
-
-		<para>This patch is part of the <ulink url="https://github.com/neomutt/neomutt/wiki">NeoMutt Project</ulink>.</para>
-	</sect2>
-
-	<sect2 id="status-color-intro">
-		<title>Introduction</title>
-
-        <para>
-		The <quote>status-color</quote> patch allows you to theme different
-		parts of the status bar (also when it's used by the index).
-        </para>
-
-        <para>
-		Unlike normal color commands, <literal>color status</literal> can now
-		take up to 2 extra parameters (regex, num).
-        </para>
-	</sect2>
-
-<!--
-	<sect2 id="status-color-variables">
-		<title>Variables</title>
-		<para>None</para>
-	</sect2>
-
-	<sect2 id="status-color-functions">
-		<title>Functions</title>
-		<para>None</para>
-	</sect2>
--->
-
-	<sect2 id="status-color-commands">
-		<title>Commands</title>
-		<cmdsynopsis>
-			<command>color</command>
-			<arg choice="plain">
-				<option>status</option>
-			</arg>
-			<arg choice="plain">
-				<replaceable class="parameter">foreground</replaceable>
-			</arg>
-			<arg choice="plain">
-				<replaceable class="parameter">background</replaceable>
-			</arg>
-			<group choice="opt">
-				<arg choice="plain">
-					<replaceable class="parameter">regex</replaceable>
-				</arg>
-				<group choice="opt">
-					<arg choice="plain">
-						<replaceable class="parameter">num</replaceable>
-					</arg>
-				</group>
-			</group>
-		</cmdsynopsis>
-
-		<para>
-			With zero parameters, Mutt will set the default color for the entire
-			status bar.
-		</para>
-
-		<para>
-			With one parameter, Mutt will only color the parts matching the
-			regex.
-		</para>
-
-		<para>
-			With two parameters, Mutt will only color the num'th sub-match of
-			the regex.
-		</para>
-	</sect2>
-
-	<sect2 id="status-color-colors">
-		<title>Colors</title>
-
-		<table id="table-status-color-colors">
-			<title>Status Colors</title>
-=======
 	<sect2 id="sidebar-commands">
 		<title>Commands</title>
 		<cmdsynopsis>
@@ -9202,7 +10282,6 @@
 
 		<table id="table-sidebar-colors">
 			<title>Sidebar Colors</title>
->>>>>>> 6a7c1abd
 			<tgroup cols="3">
 				<thead>
 					<row>
@@ -9213,11 +10292,6 @@
 				</thead>
 				<tbody>
 					<row>
-<<<<<<< HEAD
-						<entry>status</entry>
-						<entry><literal>reverse</literal></entry>
-						<entry>Status bar</entry>
-=======
 						<entry><literal>sidebar_divider</literal></entry>
 						<entry>default</entry>
 						<entry>The dividing line between the Sidebar and the Index/Pager panels</entry>
@@ -9246,72 +10320,10 @@
 						<entry><literal>sidebar_spoolfile</literal></entry>
 						<entry>default</entry>
 						<entry>Mailbox that receives incoming mail</entry>
->>>>>>> 6a7c1abd
 					</row>
 				</tbody>
 			</tgroup>
 		</table>
-<<<<<<< HEAD
-	</sect2>
-
-<!--
-	<sect2 id="status-color-sort">
-		<title>Sort</title>
-		<para>None</para>
-	</sect2>
--->
-
-	<sect2 id="status-color-muttrc">
-		<title>Muttrc</title>
-<screen>
-<emphasis role="comment"># Example Mutt config file for the 'status-color' patch.
- 
-# The 'status-color' patch allows you to theme different parts of
-# the status bar (also when it's used by the index).
- 
-# For the examples below, set some defaults</emphasis>
-set status_format='-%r-Mutt: %f [Msgs:%?M?%M/?%m%?n? New:%n?%?o? Old:%o?%?d? Del:%d?%?F? Flag:%F?%?t? Tag:%t?%?p? Post:%p?%?b? Inc:%b?%?l? %l?]---(%s/%S)-%&gt;-(%P)---'
-set index_format='%4C %Z %{%b %d} %-15.15L (%?l?%4l&amp;%4c?) %s'
-set sort=threads
-set sort_aux=last-date-received
- 
-<emphasis role="comment"># 'status color' can take up to 2 extra parameters
- 
-# color status foreground background [ regex [ num ]]
- 
-# 0 extra parameters
-# Set the default color for the entire status line</emphasis>
-color status blue white
- 
-<emphasis role="comment"># 1 extra parameter
-# Set the color for a matching pattern
-# color status foreground background regexp
- 
-# Highlight New, Deleted, or Flagged emails</emphasis>
-color status brightred white '(New|Del|Flag):[0-9]+'
- 
-<emphasis role="comment"># Highlight mailbox ordering if it's different from the default
-# First, highlight anything (*/*)</emphasis>
-color status brightred default '\([^)]+/[^)]+\)'
- 
-<emphasis role="comment"># Then override the color for one specfic case</emphasis>
-color status default   default '\(threads/last-date-received\)'
- 
-<emphasis role="comment"># 2 extra parameters
-# Set the color for the nth submatch of a pattern
-# color status foreground background regexp num
- 
-# Highlight the contents of the []s but not the [] themselves</emphasis>
-color status red default '\[([^]]+)\]' 1
- 
-<emphasis role="comment"># The '1' refers to the first regex submatch, which is the inner
-# part in ()s
- 
-# Highlight the mailbox</emphasis>
-color status brightwhite default 'Mutt: ([^ ]+)' 1
- 
-<emphasis role="comment"># Search for 'Mutt: ' but only highlight what comes after it
-=======
 
 		If the <literal>sidebar_indicator</literal> color isn't set, then the default Mutt
 		indicator color will be used (the color used in the index panel).
@@ -9480,994 +10492,11 @@
 color sidebar_new green black
  
 <emphasis role="comment"># --------------------------------------------------------------------------
->>>>>>> 6a7c1abd
  
 # vim: syntax=muttrc</emphasis>
 </screen>
 	</sect2>
 
-<<<<<<< HEAD
-	<sect2 id="status-color-see-also">
-		<title>See Also</title>
-
-		<itemizedlist>
-			<listitem><para><ulink url="https://github.com/neomutt/neomutt/wiki">NeoMutt Project</ulink></para></listitem>
-			<listitem><para><link linkend="compile-time-features">Compile-Time Features</link></para></listitem>
-			<listitem><para><link linkend="regexp">Regular Expressions</link></para></listitem>
-			<listitem><para><link linkend="patterns">Patterns</link></para></listitem>
-			<listitem><para><link linkend="index-color">index-color patch</link></para></listitem>
-			<listitem><para><link linkend="color">Color command</link></para></listitem>
-		</itemizedlist>
-	</sect2>
-
-	<sect2 id="status-color-known-bugs">
-		<title>Known Bugs</title>
-		<para>None</para>
-	</sect2>
-
-	<sect2 id="status-color-credits">
-		<title>Credits</title>
-		<itemizedlist>
-		<listitem><para>David Sterba <email>dsterba@suse.cz</email></para></listitem>
-		<listitem><para>Thomas Glanzmann <email>thomas@glanzmann.de</email></para></listitem>
-		<listitem><para>Kirill A. Shutemov <email>kirill@shutemov.name</email></para></listitem>
-		<listitem><para>Richard Russon <email>rich@flatcap.org</email></para></listitem>
-		</itemizedlist>
-	</sect2>
-</sect1>
-
-<sect1 id="index-color">
-	<title>Index Color Patch</title>
-	<subtitle>Custom rules for theming the email index</subtitle>
-
-	<sect2 id="index-color-patch">
-		<title>Patch</title>
-
-		<para>
-			To check if Mutt supports <quote>Index Color</quote>, look for
-			<quote>patch-index-color</quote> in the mutt version.
-			See: <xref linkend="mutt-patches"/>.
-		</para>
-
-		<itemizedlist>
-			<title>Dependencies:</title>
-			<listitem><para>mutt-1.5.24</para></listitem>
-			<listitem><para><link linkend="status-color">status-color patch</link></para></listitem>
-		</itemizedlist>
-
-		<para>This patch is part of the <ulink url="https://github.com/neomutt/neomutt/wiki">NeoMutt Project</ulink>.</para>
-	</sect2>
-
-	<sect2 id="index-color-intro">
-		<title>Introduction</title>
-
-        <para>
-		The <quote>index-color</quote> patch allows you to specify colors for
-		individual parts of the email index. e.g. Subject, Author, Flags.
-        </para>
-
-        <para>
-		First choose which part of the index you'd like to color.
-		Then, if needed, pick a pattern to match.
-        </para>
-
-		<para>
-		Note: The pattern does not have to refer to the object you wish to
-		color.  e.g.
-		</para>
-
-<screen>
-color index_author red default &quot;~smutt&quot;
-</screen>
-
-        <para>
-		The author appears red when the subject (~s) contains <quote>mutt</quote>.
-        </para>
-	</sect2>
-
-<!--
-	<sect2 id="index-color-variables">
-		<title>Variables</title>
-		<para>None</para>
-	</sect2>
-
-	<sect2 id="index-color-functions">
-		<title>Functions</title>
-		<para>None</para>
-	</sect2>
-
-	<sect2 id="index-color-commands">
-		<title>Commands</title>
-		<para>None</para>
-	</sect2>
--->
-
-	<sect2 id="index-color-colors">
-		<title>Colors</title>
-
-        <para>
-		All the colors default to <literal>default</literal>, i.e. unset.
-        </para>
-
-        <para>
-		The index objects can be themed using the <literal>color</literal> command.
-		Some objects require a pattern.
-        </para>
-
-<screen>
-color index-object foreground background
-color index-object foreground background pattern
-</screen>
-
-		<table id="table-index-color-colors">
-			<title>Index Colors</title>
-			<tgroup cols="3">
-				<thead>
-					<row>
-						<entry>Object</entry>
-						<entry>Pattern</entry>
-						<entry>Highlights</entry>
-					</row>
-				</thead>
-				<tbody>
-					<row>
-						<entry><literal>index</literal></entry>
-						<entry>yes</entry>
-						<entry>Entire index line</entry>
-					</row>
-					<row>
-						<entry><literal>index_author</literal></entry>
-						<entry>yes</entry>
-						<entry>Author name, %A %a %F %L %n</entry>
-					</row>
-					<row>
-						<entry><literal>index_collapsed</literal></entry>
-						<entry>no</entry>
-						<entry>Number of messages in a collapsed thread, %M</entry>
-					</row>
-					<row>
-						<entry><literal>index_date</literal></entry>
-						<entry>no</entry>
-						<entry>Date field</entry>
-					</row>
-					<row>
-						<entry><literal>index_flags</literal></entry>
-						<entry>yes</entry>
-						<entry>Message flags, %S %Z</entry>
-					</row>
-					<row>
-						<entry><literal>index_label</literal></entry>
-						<entry>no</entry>
-						<entry>Message label, %y %Y</entry>
-					</row>
-					<row>
-						<entry><literal>index_number</literal></entry>
-						<entry>no</entry>
-						<entry>Message number, %C</entry>
-					</row>
-					<row>
-						<entry><literal>index_size</literal></entry>
-						<entry>no</entry>
-						<entry>Message size, %c %l</entry>
-					</row>
-					<row>
-						<entry><literal>index_subject</literal></entry>
-						<entry>yes</entry>
-						<entry>Subject, %s</entry>
-					</row>
-				</tbody>
-			</tgroup>
-		</table>
-	</sect2>
-
-<!--
-	<sect2 id="index-color-sort">
-		<title>Sort</title>
-		<para>None</para>
-	</sect2>
--->
-
-	<sect2 id="index-color-muttrc">
-		<title>Muttrc</title>
-<screen>
-<emphasis role="comment"># Example Mutt config file for the 'index-color' feature.
- 
-# Entire index line</emphasis>
-color index white black '.*'
- 
-<emphasis role="comment"># Author name, %A %a %F %L %n
- 
-# Give the author column a dark grey background</emphasis>
-color index_author default color234 '.*'
- 
-<emphasis role="comment"># Highlight a particular from (~f)</emphasis>
-color index_author brightyellow color234 '~fRay Charles'
- 
-<emphasis role="comment"># Message flags, %S %Z
-# Highlight the flags for flagged (~F) emails</emphasis>
-color index_flags default red '~F'
- 
-<emphasis role="comment"># Subject, %s
-# Look for a particular subject (~s)</emphasis>
-color index_subject brightcyan default '~s\(closes #[0-9]+\)'
- 
-<emphasis role="comment"># Number of messages in a collapsed thread, %M</emphasis>
-color index_collapsed default brightblue
- 
-<emphasis role="comment"># Date field</emphasis>
-color index_date green default
- 
-<emphasis role="comment"># Message label, %y %Y</emphasis>
-color index_label default brightgreen
- 
-<emphasis role="comment"># Message number, %C</emphasis>
-color index_number red default
- 
-<emphasis role="comment"># Message size, %c %l</emphasis>
-color index_size cyan default
- 
-<emphasis role="comment"># vim: syntax=muttrc</emphasis>
-</screen>
-	</sect2>
-
-	<sect2 id="index-color-see-also">
-		<title>See Also</title>
-
-		<itemizedlist>
-			<listitem><para><ulink url="https://github.com/neomutt/neomutt/wiki">NeoMutt Project</ulink></para></listitem>
-			<listitem><para><link linkend="regexp">Regular Expressions</link></para></listitem>
-			<listitem><para><link linkend="patterns">Patterns</link></para></listitem>
-			<listitem><para><link linkend="index-format">$index_format</link></para></listitem>
-			<listitem><para><link linkend="color">Color command</link></para></listitem>
-			<listitem><para><link linkend="status-color">Status-Color patch</link></para></listitem>
-			<listitem><para><link linkend="keywords">Keywords patch</link></para></listitem>
-		</itemizedlist>
-	</sect2>
-
-	<sect2 id="index-color-known-bugs">
-		<title>Known Bugs</title>
-		<para>None</para>
-	</sect2>
-
-	<sect2 id="index-color-credits">
-		<title>Credits</title>
-		<itemizedlist>
-		<listitem><para>Christian Aichinger <email>Greek0@gmx.net</email></para></listitem>
-		<listitem><para>Christoph <quote>Myon</quote> Berg <email>myon@debian.org</email></para></listitem>
-		<listitem><para>Elimar Riesebieter <email>riesebie@lxtec.de</email></para></listitem>
-		<listitem><para>Eric Davis <email>edavis@insanum.com</email></para></listitem>
-		<listitem><para>Vladimir Marek <email>Vladimir.Marek@oracle.com</email></para></listitem>
-		<listitem><para>Richard Russon <email>rich@flatcap.org</email></para></listitem>
-		</itemizedlist>
-	</sect2>
-</sect1>
-
-<sect1 id="nested-if">
-	<title>Nested If Patch</title>
-	<subtitle>Allow complex nested conditions in format strings</subtitle>
-
-	<sect2 id="nested-if-patch">
-		<title>Patch</title>
-
-		<para>
-			To check if Mutt supports <quote>Nested If</quote>, look for
-			<quote>patch-nested-if</quote> in the mutt version.
-			See: <xref linkend="mutt-patches"/>.
-		</para>
-
-		<itemizedlist>
-			<title>Dependencies:</title>
-			<listitem><para>mutt-1.5.24</para></listitem>
-		</itemizedlist>
-
-		<para>This patch is part of the <ulink url="https://github.com/neomutt/neomutt/wiki">NeoMutt Project</ulink>.</para>
-	</sect2>
-
-	<sect2 id="nested-if-intro">
-		<title>Introduction</title>
-
-		<para>
-			Mutt's format strings can contain embedded if-then-else conditions.
-			They are of the form:
-		</para>
-
-<screen>
-%?VAR?TRUE&amp;FALSE?
-</screen>
-
-		<para>
-			If the variable <quote>VAR</quote> has a value greater than zero,
-			print the <quote>TRUE</quote> string, otherwise print the
-			<quote>FALSE</quote> string.
-		</para>
-
-		<para>
-			e.g.  <literal>%?S?Size: %S&amp;Empty?</literal>
-		</para>
-
-		<para>Which can be read as:</para>
-
-		<literallayout>
-		    if (%S &gt; 0) {
-		        print &quot;Size: %S&quot;
-		    } else {
-		        print &quot;Empty&quot;
-		    }
-		</literallayout>
-
-		<para>
-			These conditions are useful, but in Mutt they cannot be nested
-			within one another.  This patch uses the notation
-			<literal>%&lt;VAR?TRUE&amp;FALSE&gt;</literal> and allows them to be nested.
-		</para>
-
-		<para>
-			The <literal>%&lt;...&gt;</literal> notation was used to format the
-			current local time.  but that's not really very useful since mutt
-			has no means of refreshing the screen periodically.
-		</para>
-
-		<para>
-			A simple nested condition might be:
-			(Some whitespace has been introduced for clarity)
-		</para>
-
-		<literallayout>
-		    %&lt;x? %&lt;y? XY &amp; X &gt; &amp; %&lt;y? Y &amp; NONE &gt; &gt;  Conditions
-		         %&lt;y? XY &amp; X &gt;                      x&gt;0
-		              XY                            x&gt;0,y&gt;0
-		                   X                        x&gt;0,y=0
-		</literallayout>
-
-		<literallayout>
-		    %&lt;x? %&lt;y? XY &amp; X &gt; &amp; %&lt;y? Y &amp; NONE &gt; &gt;  Conditions
-		                         %&lt;y? Y &amp; NONE &gt;    x=0
-		                              Y             x=0,y&gt;0
-		                                  NONE      x=0,y=0
-		</literallayout>
-
-		<para>Equivalent to:</para>
-
-		<literallayout>
-		    if (x &gt; 0) {
-		        if (y &gt; 0) {
-		            print 'XY'
-		        } else {
-		            print 'X'
-		        }
-		    } else {
-		        if (y &gt; 0) {
-		            print 'Y'
-		        } else {
-		            print 'NONE'
-		        }
-		    }
-		</literallayout>
-
-		<para>Examples:</para>
-
-<screen>
-set index_format='%4C %Z %{%b %d} %-25.25n %s%&gt; %&lt;M?%M Msgs &amp;%&lt;l?%l Lines&amp;%c Bytes&gt;&gt;'
-</screen>
-
-		<literallayout>
-		    if a thread is folded
-		        display the number of messages (%M)
-		    else if we know how many lines in the message
-		        display lines in message (%l)
-		    else
-		        display the size of the message in bytes (%c)
-		</literallayout>
-
-<screen>
-set index_format='%4C %Z %{%b %d} %-25.25n %&lt;M?[%M] %s&amp;%s%* %&lt;l?%l&amp;%c&gt;&gt;'
-</screen>
-
-		<literallayout>
-		    if a thread is folded
-		        display the number of messages (%M)
-		        display the subject (%s)
-		    else if we know how many lines in the message
-		        display lines in message (%l)
-		    else
-		        display the size of the message in bytes (%c)
-		</literallayout>
-
-	</sect2>
-
-	<sect2 id="nested-if-variables">
-		<title>Variables</title>
-		The <quote>nested-if</quote> patch doesn't have any config of its own.
-		It modifies the behavior of the format strings.
-	</sect2>
-
-<!--
-	<sect2 id="nested-if-functions">
-		<title>Functions</title>
-		<para>None</para>
-	</sect2>
-
-	<sect2 id="nested-if-commands">
-		<title>Commands</title>
-		<para>None</para>
-	</sect2>
-
-	<sect2 id="nested-if-colors">
-		<title>Colors</title>
-		<para>None</para>
-	</sect2>
-
-	<sect2 id="nested-if-sort">
-		<title>Sort</title>
-		<para>None</para>
-	</sect2>
--->
-
-	<sect2 id="nested-if-muttrc">
-		<title>Muttrc</title>
-<screen>
-<emphasis role="comment"># Example Mutt config file for the 'nested-if' feature.
- 
-# This patch uses the format: '%&lt;VAR?TRUE&amp;FALSE&gt;' for conditional
-# format strings that can be nested.
- 
-# Example 1
-# if a thread is folded
-#       display the number of messages (%M)
-# else if we know how many lines in the message
-#       display lines in message (%l)
-# else display the size of the message in bytes (%c)</emphasis>
-set index_format='%4C %Z %{%b %d} %-25.25n %s%&gt; %&lt;M?%M Msgs &amp;%&lt;l?%l Lines&amp;%c Bytes&gt;&gt;'
- 
-<emphasis role="comment"># Example 2
-# if a thread is folded
-#       display the number of messages (%M)
-#       display the subject (%s)
-# else if we know how many lines in the message
-#       display lines in message (%l)
-# else
-#       display the size of the message in bytes (%c)</emphasis>
-set index_format='%4C %Z %{%b %d} %-25.25n %&lt;M?[%M] %s&amp;%s%* %&lt;l?%l&amp;%c&gt;&gt;'
- 
-<emphasis role="comment"># vim: syntax=muttrc</emphasis>
-</screen>
-	</sect2>
-
-	<sect2 id="nested-if-see-also">
-		<title>See Also</title>
-
-		<itemizedlist>
-			<listitem><para><ulink url="https://github.com/neomutt/neomutt/wiki">NeoMutt Project</ulink></para></listitem>
-			<listitem><para><link linkend="cond-date">cond-date patch</link></para></listitem>
-			<listitem><para><link linkend="index-format">$index_format</link></para></listitem>
-			<listitem><para><link linkend="status-format">$status_format</link></para></listitem>
-		</itemizedlist>
-	</sect2>
-
-	<sect2 id="nested-if-known-bugs">
-		<title>Known Bugs</title>
-		Patch overwrites $&lt;fmt&gt; handler in <literal>$index_format</literal>
-	</sect2>
-
-	<sect2 id="nested-if-credits">
-		<title>Credits</title>
-		<itemizedlist>
-		<listitem><para>David Champion <email>dgc@uchicago.edu</email></para></listitem>
-		<listitem><para>Richard Russon <email>rich@flatcap.org</email></para></listitem>
-		</itemizedlist>
-	</sect2>
-</sect1>
-
-<sect1 id="cond-date">
-	<title>Conditional Dates Patch</title>
-	<subtitle>Use rules to choose date format</subtitle>
-
-	<sect2 id="cond-date-patch">
-		<title>Patch</title>
-
-		<para>
-			To check if Mutt supports <quote>Conditional Dates</quote>, look for
-			<quote>patch-cond-date</quote> in the mutt version.
-			See: <xref linkend="mutt-patches"/>.
-		</para>
-
-		<itemizedlist>
-			<title>Dependencies:</title>
-			<listitem><para>mutt-1.5.24</para></listitem>
-			<listitem><para><link linkend="nested-if">nested-if patch</link></para></listitem>
-		</itemizedlist>
-
-		<para>
-			This patch is part of the <ulink url="https://github.com/neomutt/neomutt/wiki">NeoMutt Project</ulink>.
-		</para>
-	</sect2>
-
-	<sect2 id="cond-date-intro">
-		<title>Introduction</title>
-
-		<para>
-		The <quote>cond-date</quote> patch allows you to construct
-		<link linkend="index-format">$index_format</link> expressions based on the age of the email.
-		</para>
-
-		<para>
-		Mutt's default <literal>$index_format</literal> displays email dates in the
-		form: abbreviated-month day-of-month &mdash; <quote>Jan 14</quote>.
-		</para>
-
-		<para>
-		The format is configurable but only per-mailbox.  This patch allows you
-		to configure the display depending on the age of the email.
-		</para>
-
-		<table id="table-cond-date-scheme">
-			<title>Potential Formatting Scheme</title>
-			<tgroup cols="3">
-				<thead>
-					<row>
-						<entry>Email Sent</entry>
-						<entry>Format</entry>
-						<entry>Example</entry>
-					</row>
-				</thead>
-				<tbody>
-					<row>
-						<entry>Today</entry>
-						<entry><literal>%H:%M</literal></entry>
-						<entry>13:23</entry>
-					</row>
-					<row>
-						<entry>This Month</entry>
-						<entry><literal>%a %d</literal></entry>
-						<entry>Thu 17</entry>
-					</row>
-					<row>
-						<entry>This Year</entry>
-						<entry><literal>%b %d</literal></entry>
-						<entry>Dec 10</entry>
-					</row>
-					<row>
-						<entry>Older than 1 Year</entry>
-						<entry><literal>%m/%y</literal></entry>
-						<entry>06/14</entry>
-					</row>
-				</tbody>
-			</tgroup>
-		</table>
-
-		<para>
-        For an explanation of the date formatting strings, see
-        <literal>strftime(3).</literal>
-		</para>
-
-		<para>
-        By carefully picking your formats, the dates can remain
-        unambiguous and compact.
-		</para>
-
-		<para>
-		Mutt's conditional format strings have the form:
-		(whitespace introduced for clarity)
-		</para>
-
-		<screen>%? TEST ? TRUE &amp; FALSE ?</screen>
-
-		<para>
-		The examples below use the test <quote>%[</quote> &mdash; the date
-		of the message in the local timezone.  They will also work with
-		<quote>%(</quote> &mdash; the local time that the message arrived.
-		</para>
-
-		<para>
-		The date tests are of the form:
-		</para>
-
-		<screen>%[nX? TRUE &amp; FALSE ?</screen>
-
-		<itemizedlist>
-		<listitem><para><quote>n</quote> is an optional count (defaults to 1 if missing)</para></listitem>
-		<listitem><para><quote>X</quote> is the time period</para></listitem>
-		</itemizedlist>
-
-		<table id="table-cond-date-format-codes">
-			<title>Date Formatting Codes</title>
-			<tgroup cols="2">
-				<thead>
-					<row>
-						<entry>Letter</entry>
-						<entry>Time Period</entry>
-					</row>
-				</thead>
-				<tbody>
-					<row>
-						<entry>y</entry>
-						<entry>Years</entry>
-					</row>
-					<row>
-						<entry>m</entry>
-						<entry>Months</entry>
-					</row>
-					<row>
-						<entry>w</entry>
-						<entry>Weeks</entry>
-					</row>
-					<row>
-						<entry>d</entry>
-						<entry>Days</entry>
-					</row>
-					<row>
-						<entry>H</entry>
-						<entry>Hours</entry>
-					</row>
-					<row>
-						<entry>M</entry>
-						<entry>Minutes</entry>
-					</row>
-				</tbody>
-			</tgroup>
-		</table>
-
-		<table id="table-cond-date-example-tests">
-			<title>Example Date Tests</title>
-			<tgroup cols="2">
-				<thead>
-					<row>
-						<entry>Test</entry>
-						<entry>Meaning</entry>
-					</row>
-				</thead>
-				<tbody>
-					<row>
-						<entry><literal>%[y</literal></entry>
-						<entry>This year</entry>
-					</row>
-					<row>
-						<entry><literal>%[1y</literal></entry>
-						<entry>This year</entry>
-					</row>
-					<row>
-						<entry><literal>%[6m</literal></entry>
-						<entry>In the last 6 months</entry>
-					</row>
-					<row>
-						<entry><literal>%[w</literal></entry>
-						<entry>This week</entry>
-					</row>
-					<row>
-						<entry><literal>%[d</literal></entry>
-						<entry>Today</entry>
-					</row>
-					<row>
-						<entry><literal>%[4H</literal></entry>
-						<entry>In the last 4 hours</entry>
-					</row>
-				</tbody>
-			</tgroup>
-		</table>
-
-		<sect3 id="cond-date-example1">
-			<title>Example 1</title>
-
-			<para>We start with a one-condition test.</para>
-
-			<table id="table-cond-date-example1">
-				<title>Example 1</title>
-				<tgroup cols="4">
-					<thead>
-						<row>
-							<entry>Test</entry>
-							<entry>Date Range</entry>
-							<entry>Format String</entry>
-							<entry>Example</entry>
-						</row>
-					</thead>
-					<tbody>
-						<row>
-							<entry><literal>%[1m</literal></entry>
-							<entry>This month</entry>
-							<entry><literal>%[%b %d]</literal></entry>
-							<entry>Dec 10</entry>
-						</row>
-						<row>
-							<entry></entry>
-							<entry>Older</entry>
-							<entry><literal>%[%Y-%m-%d]</literal></entry>
-							<entry>2015-04-23</entry>
-						</row>
-					</tbody>
-				</tgroup>
-			</table>
-
-			<para>The $index_format string would contain:</para>
-<screen>
-%?[1m?%[%b %d]&amp;%[%Y-%m-%d]?
-</screen>
- 
-			<para>
-				Reparsed a little, for clarity, you can see the
-				test condition and the two format strings.
-			</para>
-
-<screen>
-%?[1m?        &amp;           ?
-      %[%b %d] %[%Y-%m-%d]
-</screen>
-
-		</sect3>
-
-		<sect3 id="cond-date-example2">
-			<title>Example 2</title>
-
-			<para>
-			This example contains three test conditions and four date formats.
-			</para>
-
-			<table id="table-cond-date-example2">
-				<title>Example 2</title>
-				<tgroup cols="4">
-					<thead>
-						<row>
-							<entry>Test</entry>
-							<entry>Date Range</entry>
-							<entry>Format String</entry>
-							<entry>Example</entry>
-						</row>
-					</thead>
-					<tbody>
-						<row>
-							<entry><literal>%[d</literal></entry>
-							<entry>Today</entry>
-							<entry><literal>%[%H:%M ] </literal></entry>
-							<entry>12:34</entry>
-						</row>
-						<row>
-							<entry><literal>%[m</literal></entry>
-							<entry>This month</entry>
-							<entry><literal>%[%a %d]</literal></entry>
-							<entry>Thu 12</entry>
-						</row>
-						<row>
-							<entry><literal>%[y</literal></entry>
-							<entry>This year</entry>
-							<entry><literal>%[%b %d]</literal></entry>
-							<entry>Dec 10</entry>
-						</row>
-						<row>
-							<entry></entry>
-							<entry>Older</entry>
-							<entry><literal>%[%m/%y ]</literal></entry>
-							<entry>06/15</entry>
-						</row>
-					</tbody>
-				</tgroup>
-			</table>
-
-			<para>The $index_format string would contain:</para>
- 
-<screen>
-%&lt;[y?%&lt;[m?%&lt;[d?%[%H:%M ]&amp;%[%a %d]&gt;&amp;%[%b %d]&gt;&amp;%[%m/%y ]&gt;
-</screen>
-
-			<para>
-				Reparsed a little, for clarity, you can see the
-				test conditions and the four format strings.
-			</para>
-
-<screen>
-%&lt;[y?                                       &amp;%[%m/%y ]&gt;  Older
-     %&lt;[m?                        &amp;%[%b %d]&gt;             This year
-          %&lt;[d?         &amp;%[%a %d]&gt;                       This month
-               %[%H:%M ]                                 Today
-</screen>
-
-			<para>
-			This a another view of the same example, with some whitespace
-			for clarity.
-			</para>
-
-<screen>
-%&lt;[y? %&lt;[m? %&lt;[d? AAA &amp; BBB &gt; &amp; CCC &gt; &amp; DDD &gt;
-</screen>
-
-			<literallayout>
-AAA = %[%H:%M ]
-BBB = %[%a %d]
-CCC = %[%b %d]
-DDD = %[%m/%y ]
-			</literallayout>
-		</sect3>
-	</sect2>
-
-	<sect2 id="cond-date-variables">
-		<title>Variables</title>
-
-        <para>
-		The <quote>cond-date</quote> patch doesn't have any config of its own.
-		It modifies the behavior of the format strings.
-        </para>
-	</sect2>
-
-<!--
-	<sect2 id="cond-date-functions">
-		<title>Functions</title>
-		<para>None</para>
-	</sect2>
-
-	<sect2 id="cond-date-commands">
-		<title>Commands</title>
-		<para>None</para>
-	</sect2>
-
-	<sect2 id="cond-date-colors">
-		<title>Colors</title>
-		<para>None</para>
-	</sect2>
-
-	<sect2 id="cond-date-sort">
-		<title>Sort</title>
-		<para>None</para>
-	</sect2>
--->
-
-	<sect2 id="cond-date-muttrc">
-		<title>Muttrc</title>
-<screen>
-<emphasis role="comment"># Example Mutt config file for the 'index-color' feature.
-#
-# The default index_format is:
-#       '%4C %Z %{%b %d} %-15.15L (%?l?%4l&amp;%4c?) %s'
-#
-# We replace the date field '%{%b %d}', giving:</emphasis>
-set index_format='%4C %Z %&lt;[y?%&lt;[m?%&lt;[d?%[%H:%M ]&amp;%[%a %d]&gt;&amp;%[%b %d]&gt;&amp;%[%m/%y ]&gt; %-15.15L (%?l?%4l&amp;%4c?) %s'
- 
-<emphasis role="comment"># Test  Date Range  Format String  Example
-# --------------------------------------------
-# %[d   Today       %[%H:%M ]      12:34
-# %[m   This month  %[%a %d]       Thu 12
-# %[y   This year   %[%b %d]       Dec 10
-# -     Older       %[%m/%y ]      06/15
- 
-# vim: syntax=muttrc</emphasis>
-</screen>
-	</sect2>
-
-	<sect2 id="cond-date-see-also">
-		<title>See Also</title>
-
-		<itemizedlist>
-			<listitem><para><ulink url="https://github.com/neomutt/neomutt/wiki">NeoMutt Project</ulink></para></listitem>
-			<listitem><para><link linkend="index-format">$index_format</link></para></listitem>
-			<listitem><para><link linkend="nested-if">nested-if patch</link></para></listitem>
-			<listitem><para><literal>strftime(3)</literal></para></listitem>
-		</itemizedlist>
-	</sect2>
-
-	<sect2 id="cond-date-known-bugs">
-		<title>Known Bugs</title>
-
-		<para>
-			Date parsing doesn't quite do what you expect.
-			<quote>1w</quote> doesn't mean the <quote>in the last 7 days</quote>, but
-			<quote><emphasis>this</emphasis> week</quote>.  This doesn't match
-			the normal Mutt behaviour: for example <literal>~d>1w</literal>
-			means emails dated in the last 7 days.
-		</para>
-
-	</sect2>
-
-	<sect2 id="cond-date-credits">
-		<title>Credits</title>
-		<itemizedlist>
-		<listitem><para>Aaron Schrab <email>aaron@schrab.com</email></para></listitem>
-		<listitem><para>Eric Davis <email>edavis@insanum.com</email></para></listitem>
-		<listitem><para>Richard Russon <email>rich@flatcap.org</email></para></listitem>
-		</itemizedlist>
-	</sect2>
-</sect1>
-
-<sect1 id="tls-sni">
-	<title>TLS-SNI Patch</title>
-	<subtitle>Negotiate with a server for a TSL/SSL certificate</subtitle>
-
-	<sect2 id="tls-sni-patch">
-		<title>Patch</title>
-
-		<para>
-			To check if Mutt supports <quote>TLS-SNI</quote>, look for
-			<quote>patch-tls-sni</quote> in the mutt version.
-			See: <xref linkend="mutt-patches"/>.
-		</para>
-
-		<itemizedlist>
-			<title>Dependencies:</title>
-			<listitem><para>mutt-1.5.24</para></listitem>
-			<listitem><para>OpenSSL</para></listitem>
-		</itemizedlist>
-
-		<para>This patch is part of the <ulink url="https://github.com/neomutt/neomutt/wiki">NeoMutt Project</ulink>.</para>
-	</sect2>
-
-	<sect2 id="tls-sni-intro">
-		<title>Introduction</title>
-
-		<para>
-		The <quote>TLS-SNI</quote> patch adds support for TLS virtual hosting.
-		If your mail server doesn't support this everything will still work
-		normally.
-		</para>
-
-		<para>
-		TLS supports sending the expected server hostname during the
-		handshake, via the SNI extension.  This can be used to select a
-		server certificate to issue to the client, permitting
-		virtual-hosting without requiring multiple IP addresses.
-		</para>
-
-		<para>
-		This has been tested against Exim 4.80, which optionally logs SNI
-		and can perform vhosting.
-		</para>
-
-        <para>
-		To verify TLS SNI support by a server, you can use:
-        </para>
-
-<screen>
-openssl s_client -host &lt;imap server&gt; -port &lt;port&gt; -tls1 -servername &lt;imap server&gt;
-</screen>
-	</sect2>
-
-<!--
-	<sect2 id="tls-sni-variables">
-		<title>Variables</title>
-		<para>None</para>
-	</sect2>
-
-	<sect2 id="tls-sni-functions">
-		<title>Functions</title>
-		<para>None</para>
-	</sect2>
-
-	<sect2 id="tls-sni-commands">
-		<title>Commands</title>
-		<para>None</para>
-	</sect2>
-
-	<sect2 id="tls-sni-colors">
-		<title>Colors</title>
-		<para>None</para>
-	</sect2>
-
-	<sect2 id="tls-sni-sort">
-		<title>Sort</title>
-		<para>None</para>
-	</sect2>
--->
-
-	<sect2 id="tls-sni-muttrc">
-		<title>Muttrc</title>
-		<para>None</para>
-	</sect2>
-
-	<sect2 id="tls-sni-see-also">
-		<title>See Also</title>
-
-		<itemizedlist>
-			<listitem><para><ulink url="https://github.com/neomutt/neomutt/wiki">NeoMutt Project</ulink></para></listitem>
-		</itemizedlist>
-	</sect2>
-
-	<sect2 id="tls-sni-known-bugs">
-		<title>Known Bugs</title>
-		<para>None</para>
-	</sect2>
-
-	<sect2 id="tls-sni-credits">
-		<title>Credits</title>
-		<itemizedlist>
-		<listitem><para>Jeremy Katz <email>katzj@linuxpower.org</email></para></listitem>
-		<listitem><para>Phil Pennock <email>mutt-dev@spodhuis.demon.nl</email></para></listitem>
-=======
 	<sect2 id="sidebar-see-also">
 		<title>See Also</title>
 
@@ -10497,7 +10526,6 @@
 		<listitem><para>Steve Kemp <email>steve@steve.org.uk</email></para></listitem>
 		<listitem><para>Terry Chan <email>tchan@lunar-linux.org</email></para></listitem>
 		<listitem><para>Tyler Earnest <email>tylere@rne.st</email></para></listitem>
->>>>>>> 6a7c1abd
 		<listitem><para>Richard Russon <email>rich@flatcap.org</email></para></listitem>
 		</itemizedlist>
 	</sect2>
