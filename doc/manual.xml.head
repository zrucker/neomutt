<?xml version="1.0" standalone="no"?>
<!DOCTYPE book PUBLIC "-//OASIS//DTD DocBook XML V4.2//EN"
  "http://www.oasis-open.org/docbook/xml/4.2/docbookx.dtd">
<book>

<bookinfo>
<title>The Mutt E-Mail Client</title>
<author>
<firstname>Michael</firstname><surname>Elkins</surname>
<email>me@cs.hmc.edu</email>
</author>
<releaseinfo>version @VERSION@</releaseinfo>

<abstract>
<para>
<quote>All mail clients suck.  This one just sucks less.</quote> &mdash;
me, circa 1995
</para>
</abstract>
</bookinfo>

<chapter id="intro">
<title>Introduction</title>

<para>
<emphasis role="bold">Mutt</emphasis> is a small but very powerful
text-based MIME mail client.  Mutt is highly configurable, and is well
suited to the mail power user with advanced features like key bindings,
keyboard macros, mail threading, regular expression searches and a
powerful pattern matching language for selecting groups of messages.
</para>

<sect1 id="homepage">
<title>Mutt Home Page</title>

<para>
The official homepage can be found at
<ulink url="http://www.mutt.org/">http://www.mutt.org/</ulink>.
</para>

</sect1>

<sect1 id="muttlists">
<title>Mailing Lists</title>

<para>
To subscribe to one of the following mailing lists, send a message with
the word <emphasis>subscribe</emphasis> in the body to
<emphasis>list-name</emphasis><literal>-request@mutt.org</literal>.
</para>

<itemizedlist>
<listitem>

<para>
<email>mutt-announce-request@mutt.org</email> &mdash; low traffic list for
announcements
</para>
</listitem>
<listitem>

<para>
<email>mutt-users-request@mutt.org</email> &mdash; help, bug reports and
feature requests
</para>
</listitem>
<listitem>

<para>
<email>mutt-dev-request@mutt.org</email> &mdash; development mailing list
</para>
</listitem>

</itemizedlist>

<para>
All messages posted to <emphasis>mutt-announce</emphasis> are
automatically forwarded to <emphasis>mutt-users</emphasis>, so you do
not need to be subscribed to both lists.
</para>

</sect1>

<sect1 id="distribution">
<title>Getting Mutt</title>

<para>
Mutt releases can be downloaded from <ulink
url="ftp://ftp.mutt.org/mutt/">ftp://ftp.mutt.org/mutt/</ulink>.  For a
list of mirror sites, please refer to <ulink
url="http://www.mutt.org/download.html">http://www.mutt.org/download.html</ulink>.
</para>

<para>
For nightly tarballs and version control access, please refer to the
<ulink url="http://dev.mutt.org/">Mutt development site</ulink>.
</para>

</sect1>

<sect1 id="irc">
<title>Mutt Online Resources</title>

<variablelist>

<varlistentry>
<term>Bug Tracking System</term>
<listitem>
<para>
The official Mutt bug tracking system can be found at
<ulink url="http://bugs.mutt.org/">http://bugs.mutt.org/</ulink>
</para>
</listitem>
</varlistentry>

<varlistentry>
<term>Wiki</term>
<listitem>
<para>
An (unofficial) wiki can be found
at <ulink url="http://wiki.mutt.org/">http://wiki.mutt.org/</ulink>.
</para>
</listitem>
</varlistentry>

<varlistentry>
<term>IRC</term>
<listitem>
<para>
For the IRC user community, visit channel <emphasis>#mutt</emphasis> on
<ulink url="http://www.freenode.net/">irc.freenode.net</ulink>.
</para>
</listitem>
</varlistentry>

<varlistentry>
<term>USENET</term>
<listitem>
<para>
For USENET, see the newsgroup <ulink url="news:comp.mail.mutt">comp.mail.mutt</ulink>.
</para>
</listitem>
</varlistentry>

</variablelist>

</sect1>

<sect1 id="contrib">
<title>Contributing to Mutt</title>

<para>
There are various ways to contribute to the Mutt project.
</para>

<para>
Especially for new users it may be helpful to meet other new and
experienced users to chat about Mutt, talk about problems and share
tricks.
</para>

<para>
Since translations of Mutt into other languages are highly appreciated,
the Mutt developers always look for skilled translators that help
improve and continue to maintain stale translations.
</para>

<para>
For contributing code patches for new features and bug fixes, please
refer to the developer pages at
<ulink url="http://dev.mutt.org/">http://dev.mutt.org/</ulink> for more details.
</para>

</sect1>

<sect1 id="typo">
<title>Typographical Conventions</title>

<para>
This section lists typographical conventions followed throughout this
manual. See table <xref linkend="tab-typo"/> for typographical
conventions for special terms.
</para>

<table id="tab-typo">
<title>Typographical conventions for special terms</title>
<tgroup cols="2">
<thead>
<row><entry>Item</entry><entry>Refers to...</entry></row>
</thead>
<tbody>
<row><entry><literal>printf(3)</literal></entry><entry>UNIX manual pages, execute <literal>man 3 printf</literal></entry></row>
<row><entry><literal>&lt;PageUp&gt;</literal></entry><entry>named keys</entry></row>
<row><entry><literal>&lt;create-alias&gt;</literal></entry><entry>named Mutt function</entry></row>
<row><entry><literal>^G</literal></entry><entry>Control+G key combination</entry></row>
<row><entry>$mail_check</entry><entry>Mutt configuration option</entry></row>
<row><entry><literal>$HOME</literal></entry><entry>environment variable</entry></row>
</tbody>
</tgroup>
</table>

<para>
Examples are presented as:
</para>

<screen>
mutt -v
</screen>

<para>
Within command synopsis, curly brackets (<quote>{}</quote>) denote a set
of options of which one is mandatory, square brackets
(<quote>[]</quote>) denote optional arguments, three dots
denote that the argument may be repeated arbitrary times.
</para>

</sect1>

<sect1 id="copyright">
<title>Copyright</title>

<para>
Mutt is Copyright &copy; 1996-2016 Michael R. Elkins
<email>me@mutt.org</email> and others.
</para>

<para>
This program is free software; you can redistribute it and/or modify it
under the terms of the GNU General Public License as published by the
Free Software Foundation; either version 2 of the License, or (at your
option) any later version.
</para>

<para>
This program is distributed in the hope that it will be useful, but
WITHOUT ANY WARRANTY; without even the implied warranty of
MERCHANTABILITY or FITNESS FOR A PARTICULAR PURPOSE.  See the GNU
General Public License for more details.
</para>

<para>
You should have received a copy of the GNU General Public License along
with this program; if not, write to the Free Software Foundation, Inc.,
51 Franklin Street, Fifth Floor, Boston, MA 02110-1301, USA.
</para>

</sect1>

</chapter>

<chapter id="gettingstarted">
<title>Getting Started</title>

<para>
This section is intended as a brief overview of how to use Mutt.  There
are many other features which are described elsewhere in the manual.
There is even more information available in the Mutt FAQ and various web
pages. See the <ulink url="http://www.mutt.org/">Mutt homepage</ulink>
for more details.
</para>

<para>
The keybindings described in this section are the defaults as
distributed.  Your local system administrator may have altered the
defaults for your site.  You can always type <quote>?</quote> in any
menu to display the current bindings.
</para>

<para>
The first thing you need to do is invoke Mutt, simply by typing
<literal>mutt</literal> at the command line.  There are various
command-line options, see either the Mutt man page or the <link
linkend="commandline">reference</link>.
</para>

<sect1 id="core-concepts">
<title>Core Concepts</title>

<para>
Mutt is a text-based application which interacts with users through
different menus which are mostly line-/entry-based or page-based. A
line-based menu is the so-called <quote>index</quote> menu (listing all
messages of the currently opened folder) or the <quote>alias</quote>
menu (allowing you to select recipients from a list). Examples for
page-based menus are the <quote>pager</quote> (showing one message at a
time) or the <quote>help</quote> menu listing all available key
bindings.
</para>

<para>
The user interface consists of a context sensitive help line at the top,
the menu's contents followed by a context sensitive status line and
finally the command line. The command line is used to display
informational and error messages as well as for prompts and for entering
interactive commands.
</para>

<para>
Mutt is configured through variables which, if the user wants to
permanently use a non-default value, are written to configuration
files. Mutt supports a rich config file syntax to make even complex
configuration files readable and commentable.
</para>

<para>
Because Mutt allows for customizing almost all key bindings, there are
so-called <quote>functions</quote> which can be executed manually (using
the command line) or in macros. Macros allow the user to bind a sequence
of commands to a single key or a short key sequence instead of repeating
a sequence of actions over and over.
</para>

<para>
Many commands (such as saving or copying a message to another folder)
can be applied to a single message or a set of messages (so-called
<quote>tagged</quote> messages). To help selecting messages, Mutt
provides a rich set of message patterns (such as recipients, sender,
body contents, date sent/received, etc.) which can be combined into
complex expressions using the boolean <emphasis>and</emphasis> and
<emphasis>or</emphasis> operations as well as negating. These patterns
can also be used to (for example) search for messages or to limit the
index to show only matching messages.
</para>

<para>
Mutt supports a <quote>hook</quote> concept which allows the user to
execute arbitrary configuration commands and functions in certain
situations such as entering a folder, starting a new message or replying
to an existing one. These hooks can be used to highly customize Mutt's
behavior including managing multiple identities, customizing the
display for a folder or even implementing auto-archiving based on a
per-folder basis and much more.
</para>

<para>
Besides an interactive mode, Mutt can also be used as a command-line
tool only send messages. It also supports a
<literal>mailx(1)</literal>-compatible interface, see <xref
linkend="tab-commandline-options"/> for a complete list of command-line
options.
</para>

</sect1>

<sect1 id="concept-screens-and-menus">
<title>Screens and Menus</title>

<sect2 id="intro-index">
<title>Index</title>

<para>
The index is the screen that you usually see first when you start
Mutt. It gives an overview over your emails in the currently opened
mailbox. By default, this is your system mailbox.  The information you
see in the index is a list of emails, each with its number on the left,
its flags (new email, important email, email that has been forwarded or
replied to, tagged email, ...), the date when email was sent, its
sender, the email size, and the subject. Additionally, the index also
shows thread hierarchies: when you reply to an email, and the other
person replies back, you can see the other person's email in a
"sub-tree" below.  This is especially useful for personal email between
a group of people or when you've subscribed to mailing lists.
</para>

</sect2>

<sect2 id="intro-pager">
<title>Pager</title>

<para>
The pager is responsible for showing the email content. On the top of
the pager you have an overview over the most important email headers
like the sender, the recipient, the subject, and much more
information. How much information you actually see depends on your
configuration, which we'll describe below.
</para>

<para>
Below the headers, you see the email body which usually contains the
message. If the email contains any attachments, you will see more
information about them below the email body, or, if the attachments are
text files, you can view them directly in the pager.
</para>

<para>
To give the user a good overview, it is possible to configure Mutt to
show different things in the pager with different colors. Virtually
everything that can be described with a regular expression can be
colored, e.g. URLs, email addresses or smileys.
</para>

</sect2>

<sect2 id="intro-browser">
<title>File Browser</title>

<para>
The file browser is the interface to the local or remote file
system. When selecting a mailbox to open, the browser allows custom
sorting of items, limiting the items shown by a regular expression and a
freely adjustable format of what to display in which way. It also allows
for easy navigation through the file system when selecting file(s) to
attach to a message, select multiple files to attach and many more.
</para>

</sect2>

<sect2 id="intro-sidebar">
	<title>Sidebar</title>
	<para>
		The Sidebar shows a list of all your mailboxes.  The list can be
		turned on and off, it can be themed and the list style can be
		configured.
	</para>
	<para>
		This part of the manual is suitable for beginners.
		If you already know Mutt you could skip ahead to the main
		<link linkend="sidebar">Sidebar guide</link>.
		If you just want to get started, you could use the sample
		<link linkend="sidebar-muttrc">Sidebar muttrc</link>.
	</para>
	<para>
		This version of Sidebar is based on Terry Chan's
		<ulink url="http://www.lunar-linux.org/mutt-sidebar/">2015-11-11 release</ulink>.
		It contains many
		<emphasis role="bold"><link linkend="intro-sidebar-features">new features</link></emphasis>,
		lots of
		<emphasis role="bold"><link linkend="intro-sidebar-bugfixes">bugfixes</link></emphasis>
		and a generous helping of
		<emphasis role="bold">new documentation</emphasis> which you are already reading.
	</para>
	<para>
		To check if Mutt supports <quote>Sidebar</quote>, look for the string
		<literal>+USE_SIDEBAR</literal> in the mutt version.
	</para>
<screen>
mutt -v
</screen>
	<para>
		<emphasis role="bold">Let's turn on the Sidebar:</emphasis>
	</para>
	<screen>set sidebar_visible</screen>
	<para>
		You will see something like this.
		A list of mailboxes on the left.
		A list of emails, from the selected mailbox, on the right.
	</para>
<screen>
<emphasis role="indicator">Fruit [1]     3/8</emphasis>|  1    + Jan 24  Rhys Lee         (192)  Yew
Animals [1]   2/6|  2    + Feb 11  Grace Hall       (167)  Ilama
Cars            4|  3      Feb 23  Aimee Scott      (450)  Nectarine
Seas          1/7|  4    ! Feb 28  Summer Jackson   (264)  Lemon
                 |  5      Mar 07  Callum Harrison  (464)  Raspberry
                 |<emphasis role="indicator">  6 N  + Mar 24  Samuel Harris    (353)  Tangerine          </emphasis>
                 |  7 N  + Sep 05  Sofia Graham     (335)  Cherry
                 |  8 N    Sep 16  Ewan Brown       (105)  Ugli
                 |
                 |
</screen>
<para>
	This user has four mailboxes: <quote>Fruit</quote>,
	<quote>Cars</quote>, <quote>Animals</quote> and
	<quote>Seas</quote>.
</para>
<para>
	The current, open, mailbox is <quote>Fruit</quote>.  We can
	also see information about the other mailboxes.  For example:
	The <quote>Animals</quote> mailbox contains, 1 flagged email, 2
	new emails out of a total of 6 emails.
</para>
	<sect3 id="intro-sidebar-navigation">
		<title>Navigation</title>
		<para>
			The Sidebar adds some new <link linkend="sidebar-functions">functions</link>
			to Mutt.
		</para>
		<para>
			The user pressed the <quote>c</quote> key to
			<literal>&lt;change-folder&gt;</literal> to the
			<quote>Animals</quote> mailbox.  The Sidebar automatically
			updated the indicator to match.
		</para>
<screen>
Fruit [1]     3/8|  1      Jan 03  Tia Gibson       (362)  Caiman
<emphasis role="indicator">Animals [1]   2/6</emphasis>|  2    + Jan 22  Rhys Lee         ( 48)  Dolphin
Cars            4|  3    ! Aug 16  Ewan Brown       (333)  Hummingbird
Seas          1/7|  4      Sep 25  Grace Hall       ( 27)  Capybara
                 |<emphasis role="indicator">  5 N  + Nov 12  Evelyn Rogers    (453)  Tapir              </emphasis>
                 |  6 N  + Nov 16  Callum Harrison  (498)  Hedgehog
                 |
                 |
                 |
                 |
</screen>
		<para>
			Let's map some functions:
		</para>
<screen>
bind index,pager \CP sidebar-prev       <emphasis role="comment"># Ctrl-Shift-P - Previous Mailbox</emphasis>
bind index,pager \CN sidebar-next       <emphasis role="comment"># Ctrl-Shift-N - Next Mailbox</emphasis>
bind index,pager \CO sidebar-open       <emphasis role="comment"># Ctrl-Shift-O - Open Highlighted Mailbox</emphasis>
</screen>
		<para>
			Press <quote>Ctrl-Shift-N</quote> (Next mailbox) twice will
			move the Sidebar <emphasis role="bold">highlight</emphasis> to
			down to the <quote>Seas</quote> mailbox.
		</para>
<screen>
Fruit [1]     3/8|  1      Jan 03  Tia Gibson       (362)  Caiman
<emphasis role="indicator">Animals [1]   2/6</emphasis>|  2    + Jan 22  Rhys Lee         ( 48)  Dolphin
Cars            4|  3    ! Aug 16  Ewan Brown       (333)  Hummingbird
<emphasis role="highlight">Seas          1/7</emphasis>|  4      Sep 25  Grace Hall       ( 27)  Capybara
                 |<emphasis role="indicator">  5 N  + Nov 12  Evelyn Rogers    (453)  Tapir              </emphasis>
                 |  6 N  + Nov 16  Callum Harrison  (498)  Hedgehog
                 |
                 |
                 |
                 |
</screen>
		<note>
			Functions <literal>&lt;sidebar-next&gt;</literal> and
			<literal>&lt;sidebar-prev&gt;</literal> move the Sidebar
			<emphasis role="bold">highlight</emphasis>.
			They <emphasis role="bold">do not</emphasis> change the open
			mailbox.
		</note>
		<para>
			Press <quote>Ctrl-Shift-O</quote>
			(<literal>&lt;sidebar-open&gt;</literal>)
			to open the highlighted mailbox.
		</para>
<screen>
Fruit [1]     3/8|  1    ! Mar 07  Finley Jones     (139)  Molucca Sea
Animals [1]   2/6|  2    + Mar 24  Summer Jackson   ( 25)  Arafura Sea
Cars            4|  3    + Feb 28  Imogen Baker     (193)  Pechora Sea
<emphasis role="indicator">Seas          1/7</emphasis>|<emphasis role="indicator">  4 N  + Feb 23  Isla Hussain     (348)  Balearic Sea       </emphasis>
                 |
                 |
                 |
                 |
                 |
                 |
</screen>
	</sect3>
	<sect3 id="intro-sidebar-features">
		<title>Features</title>
		<para>
			The Sidebar shows a list of mailboxes in a panel.
		<para>
		</para>
			Everything about the Sidebar can be configured.
		</para>
		<itemizedlist>
		<title><link linkend="intro-sidebar-basics">State of the Sidebar</link></title>
			<listitem><para>Visibility</para></listitem>
			<listitem><para>Width</para></listitem>
		</itemizedlist>
		<itemizedlist>
		<title><link linkend="intro-sidebar-limit">Which mailboxes are displayed</link></title>
			<listitem><para>Display all</para></listitem>
			<listitem><para>Limit to mailboxes with new mail</para></listitem>
			<listitem><para>Whitelist mailboxes to display always</para></listitem>
		</itemizedlist>
		<itemizedlist>
		<title><link linkend="sidebar-sort">The order in which mailboxes are displayed</link></title>
		<title></title>
			<listitem><para>Unsorted (order of mailboxes commands)</para></listitem>
			<listitem><para>Sorted alphabetically</para></listitem>
			<listitem><para>Sorted by number of new mails</para></listitem>
		</itemizedlist>
		<itemizedlist>
		<title><link linkend="intro-sidebar-colors">Color</link></title>
			<listitem><para>Sidebar indicators and divider</para></listitem>
			<listitem><para>Mailboxes depending on their type</para></listitem>
			<listitem><para>Mailboxes depending on their contents</para></listitem>
		</itemizedlist>
		<itemizedlist>
		<title><link linkend="sidebar-functions">Key bindings</link></title>
			<listitem><para>Hide/Unhide the Sidebar</para></listitem>
			<listitem><para>Select previous/next mailbox</para></listitem>
			<listitem><para>Select previous/next mailbox with new mail</para></listitem>
			<listitem><para>Page up/down through a list of mailboxes</para></listitem>
		</itemizedlist>
		<itemizedlist>
		<title>Misc</title>
			<listitem><para><link linkend="intro-sidebar-format">Formatting string for mailbox</link></para></listitem>
			<listitem><para><link linkend="sidebar-next-new-wrap">Wraparound searching</link></para></listitem>
			<listitem><para><link linkend="intro-sidebar-abbrev">Flexible mailbox abbreviations</link></para></listitem>
			<listitem><para>Support for Unicode mailbox names (utf-8)</para></listitem>
		</itemizedlist>
	</sect3>
	<sect3 id="intro-sidebar-display">
		<title>Display</title>
		<para>
			Everything about the Sidebar can be configured.
		</para>
		<itemizedlist>
			<title>For a quick reference:</title>
			<listitem><para><link linkend="sidebar-variables">Sidebar variables to set</link> </para></listitem>
			<listitem><para><link linkend="sidebar-colors">Sidebar colors to apply</link></para></listitem>
			<listitem><para><link linkend="sidebar-sort">Sidebar sort methods</link></para></listitem>
		</itemizedlist>
		<sect4 id="intro-sidebar-basics">
			<title>Sidebar Basics</title>
			<para>
				The most important variable is <literal>$sidebar_visible</literal>.
				You can set this in your <quote>muttrc</quote>, or bind a key to the
				function <literal>&lt;sidebar-toggle-visible&gt;</literal>.
			</para>
<screen>
set sidebar_visible                         <emphasis role="comment"># Make the Sidebar visible by default</emphasis>
bind index,pager B sidebar-toggle-visible   <emphasis role="comment"># Use 'B' to switch the Sidebar on and off</emphasis>
</screen>
			<para>
				Next, decide how wide you want the Sidebar to be.  25
				characters might be enough for the mailbox name and some numbers.
		Remember, you can hide/show the Sidebar at the press of button.
		</para>
		<para>
		Finally, you might want to change the divider character.
		By default, Sidebar draws an ASCII line between it and the Index panel
				If your terminal supports it, you can use a Unicode line-drawing character.
			</para>
<screen>
set sidebar_width = 25                  <emphasis role="comment"># Plenty of space</emphasis>
set sidebar_divider_char = '│'          <emphasis role="comment"># Pretty line-drawing character</emphasis>
</screen>
		</sect4>
		<sect4 id="intro-sidebar-format">
			<title>Sidebar Format String</title>
			<para>
				<literal>$sidebar_format</literal> allows you to customize the Sidebar display.
				For an introduction, read <link linkend="index-format">format strings</link>
				including the section about <link linkend="formatstrings-conditionals">conditionals</link>.
			</para>
			<para>
				The default value is <literal>%B%?F? [%F]?%* %?N?%N/?%S</literal>
			</para>
			<itemizedlist>
				<title>Which breaks down as:</title>
				<listitem><para><literal>%B</literal> - Mailbox name</para></listitem>
				<listitem><para><literal>%?F? [%F]?</literal> - If flagged emails <literal>[%F]</literal>, otherwise nothing</para></listitem>
				<listitem><para><literal>%* </literal> - Pad with spaces</para></listitem>
				<listitem><para><literal>%?N?%N/?</literal> - If new emails <literal>%N/</literal>, otherwise nothing</para></listitem>
				<listitem><para><literal>%S</literal> - Total number of emails</para></listitem>
			</itemizedlist>
			<table>
				<title>sidebar_format</title>
				<tgroup cols="3">
					<thead>
						<row>
							<entry>Format</entry>
							<entry>Notes</entry>
							<entry>Description</entry>
						</row>
					</thead>
					<tbody>
						<row>
							<entry>%B</entry>
							<entry></entry>
							<entry>Name of the mailbox</entry>
						</row>
						<row>
							<entry>%S</entry>
							<entry>*</entry>
							<entry>Size of mailbox (total number of messages)</entry>
						</row>
						<row>
							<entry>%N</entry>
							<entry>*</entry>
							<entry>Number of New messages in the mailbox</entry>
						</row>
						<row>
							<entry>%F</entry>
							<entry>*</entry>
							<entry>Number of Flagged messages in the mailbox</entry>
						</row>
						<row>
							<entry>%!</entry>
							<entry></entry>
							<entry>
								<quote>!</quote>: one flagged message;
								<quote>!!</quote>: two flagged messages;
								<quote>n!</quote>: n flagged messages (for n &gt; 2).
								Otherwise prints nothing.
							</entry>
						</row>
						<row>
							<entry>%d</entry>
							<entry>* ‡</entry>
							<entry>Number of deleted messages</entry>
						</row>
						<row>
							<entry>%L</entry>
							<entry>* ‡</entry>
							<entry>Number of messages after limiting</entry>
						</row>
						<row>
							<entry>%t</entry>
							<entry>* ‡</entry>
							<entry>Number of tagged messages</entry>
						</row>
						<row>
							<entry>%&gt;X</entry>
							<entry></entry>
							<entry>Right justify the rest of the string and pad with <quote>X</quote></entry>
						</row>
						<row>
							<entry>%|X</entry>
							<entry></entry>
							<entry>Pad to the end of the line with
							<quote>X</quote></entry>
						</row>
						<row>
							<entry>%*X</entry>
							<entry></entry>
							<entry>Soft-fill with character <quote>X</quote>as pad</entry>
						</row>
					</tbody>
				</tgroup>
			</table>
			<para>
			* = Can be optionally printed if nonzero
			</para>
			<para>
			‡ = Only applicable to the current folder
			</para>
			<para>
				Here are some examples.
				They show the number of (F)lagged, (N)ew and (S)ize.
			</para>
			<table>
				<title>sidebar_format</title>
				<tgroup cols="2">
					<thead>
						<row>
							<entry>Format</entry>
							<entry>Example</entry>
						</row>
					</thead>
					<tbody>
						<row>
							<entry><literal>%B%?F? [%F]?%* %?N?%N/?%S</literal></entry>
							<entry><screen>mailbox [F]            N/S</screen></entry>
						</row>
						<row>
							<entry><literal>%B%* %F:%N:%S</literal></entry>
							<entry><screen>mailbox              F:N:S</screen></entry>
						</row>
						<row>
							<entry><literal>%B %?N?(%N)?%* %S</literal></entry>
							<entry><screen>mailbox (N)              S</screen></entry>
						</row>
						<row>
							<entry><literal>%B%* ?F?%F/?%N</literal></entry>
							<entry><screen>mailbox                F/S</screen></entry>
						</row>
					</tbody>
				</tgroup>
			</table>
		</sect4>
		<sect4 id="intro-sidebar-abbrev">
			<title>Abbreviating Mailbox Names</title>
			<para>
				<literal>$sidebar_delim_chars</literal> tells Sidebar
				how to split up mailbox paths.  For local directories
				use <quote>/</quote>; for IMAP folders use <quote>.</quote>
			</para>
			<sect5 id="intro-sidebar-abbrev-ex1">
				<title>Example 1</title>
				<para>
					This example works well if your mailboxes have unique names
					after the last separator.
				</para>
				<para>
					Add some mailboxes of diffent depths.
				</para>
<screen>
set folder="~/mail"
mailboxes =fruit/apple          =fruit/banana          =fruit/cherry
mailboxes =water/sea/sicily     =water/sea/archipelago =water/sea/sibuyan
mailboxes =water/ocean/atlantic =water/ocean/pacific   =water/ocean/arctic
</screen>
				<para>
					Shorten the names:
				</para>
<screen>
set sidebar_short_path                  <emphasis role="comment"># Shorten mailbox names</emphasis>
set sidebar_delim_chars="/"             <emphasis role="comment"># Delete everything up to the last / character</emphasis>
</screen>
				<para>
					The screenshot below shows what the Sidebar would look like
					before and after shortening.
				</para>
<screen>
|fruit/apple                            |apple
|fruit/banana                           |banana
|fruit/cherry                           |cherry
|water/sea/sicily                       |sicily
|water/sea/archipelago                  |archipelago
|water/sea/sibuyan                      |sibuyan
|water/ocean/atlantic                   |atlantic
|water/ocean/pacific                    |pacific
|water/ocean/arctic                     |arctic
</screen>
			</sect5>
			<sect5 id="intro-sidebar-abbrev-ex2">
				<title>Example 2</title>
				<para>
					This example works well if you have lots of mailboxes which are arranged
					in a tree.
				</para>
				<para>
					Add some mailboxes of diffent depths.
				</para>
<screen>
set folder="~/mail"
mailboxes =fruit
mailboxes =fruit/apple =fruit/banana =fruit/cherry
mailboxes =water
mailboxes =water/sea
mailboxes =water/sea/sicily =water/sea/archipelago =water/sea/sibuyan
mailboxes =water/ocean
mailboxes =water/ocean/atlantic =water/ocean/pacific =water/ocean/arctic
</screen>
				<para>
					Shorten the names:
				</para>
<screen>
set sidebar_short_path                  <emphasis role="comment"># Shorten mailbox names</emphasis>
set sidebar_delim_chars="/"             <emphasis role="comment"># Delete everything up to the last / character</emphasis>
set sidebar_folder_indent               <emphasis role="comment"># Indent folders whose names we've shortened</emphasis>
set sidebar_indent_string="  "          <emphasis role="comment"># Indent with two spaces</emphasis>
</screen>
				<para>
					The screenshot below shows what the Sidebar would look like
					before and after shortening.
				</para>
<screen>
|fruit                                  |fruit
|fruit/apple                            |  apple
|fruit/banana                           |  banana
|fruit/cherry                           |  cherry
|water                                  |water
|water/sea                              |  sea
|water/sea/sicily                       |    sicily
|water/sea/archipelago                  |    archipelago
|water/sea/sibuyan                      |    sibuyan
|water/ocean                            |  ocean
|water/ocean/atlantic                   |    atlantic
|water/ocean/pacific                    |    pacific
|water/ocean/arctic                     |    arctic
</screen>
				<para>
					Sometimes, it will be necessary to add mailboxes, that you
					don't use, to fill in part of the tree.	 This will trade
					vertical space for horizonal space (but it looks good).
				</para>
			</sect5>
		</sect4>
		<sect4 id="intro-sidebar-limit">
			<title>Limiting the Number of Mailboxes</title>
			<para>
				If you have a lot of mailboxes, sometimes it can be useful to hide
				the ones you aren't using.	<literal>$sidebar_new_mail_only</literal>
				tells Sidebar to only show mailboxes that contain new, or flagged, email.
			</para>
			<para>
				If you want some mailboxes to be always visible, then use the
				<literal>sidebar_whitelist</literal> command.  It takes a list of
				mailboxes as parameters.
			</para>
<screen>
set sidebar_new_mail_only               <emphasis role="comment"># Only mailboxes with new/flagged email</emphasis>
sidebar_whitelist fruit fruit/apple     <emphasis role="comment"># Always display these two mailboxes</emphasis>
</screen>
		</sect4>
	</sect3>
	<sect3 id="intro-sidebar-colors">
		<title>Colors</title>
		<para>
			Here is a sample color scheme:
		</para>
<screen>
color sidebar_indicator default color17         <emphasis role="comment"># Dark blue background</emphasis>
color sidebar_highlight white   color238        <emphasis role="comment"># Grey background</emphasis>
color sidebar_spoolfile yellow  default         <emphasis role="comment"># Yellow</emphasis>
color sidebar_new       green   default         <emphasis role="comment"># Green</emphasis>
color sidebar_flagged   red     default         <emphasis role="comment"># Red</emphasis>
color sidebar_divider   color8  default         <emphasis role="comment"># Dark grey</emphasis>
</screen>
		<para>
			There is a priority order when coloring Sidebar mailboxes.
			e.g.  If a mailbox has new mail it will have the
			<literal>sidebar_new</literal> color, even if it also contains
			flagged mails.
		</para>
		<table id="table-intro-sidebar-colors">
			<title>Sidebar Color Priority</title>
			<tgroup cols="3">
				<thead>
					<row>
						<entry>Priority</entry>
						<entry>Color</entry>
						<entry>Description</entry>
					</row>
				</thead>
				<tbody>
					<row>
						<entry>Highest</entry>
						<entry><literal>sidebar_indicator</literal></entry>
						<entry>Mailbox is open</entry>
					</row>
					<row>
						<entry></entry>
						<entry><literal>sidebar_highlight</literal></entry>
						<entry>Mailbox is highlighed</entry>
					</row>
					<row>
						<entry></entry>
						<entry><literal>sidebar_spoolfile</literal></entry>
						<entry>Mailbox is the spoolfile (receives incoming mail)</entry>
					</row>
					<row>
						<entry></entry>
						<entry><literal>sidebar_new</literal></entry>
						<entry>Mailbox contains new mail</entry>
					</row>
					<row>
						<entry></entry>
						<entry><literal>sidebar_flagged</literal></entry>
						<entry>Mailbox contains flagged mail</entry>
					</row>
					<row>
						<entry>Lowest</entry>
						<entry>(None)</entry>
						<entry>Mailbox does not match above</entry>
					</row>
				</tbody>
			</tgroup>
		</table>
	</sect3>
	<sect3 id="intro-sidebar-bugfixes">
		<title>Bug-fixes</title>
		<para>
			If you haven't used Sidebar before, you can ignore this section.
		</para>
		<para>
			These bugs have been fixed since the previous Sidebar release: 2015-11-11.
		</para>
		<itemizedlist>
			<listitem><para>Fix bug when starting in compose mode</para></listitem>
			<listitem><para>Fix bug with empty sidebar_divider_char string</para></listitem>
			<listitem><para>Fix bug with header wrapping</para></listitem>
			<listitem><para>Correctly handle utf8 character sequences</para></listitem>
			<listitem><para>Fix a bug in mh_buffy_update</para></listitem>
			<listitem><para>Fix refresh -- time overflowed short</para></listitem>
			<listitem><para>Protect against empty format strings</para></listitem>
			<listitem><para>Limit Sidebar width to COLS</para></listitem>
			<listitem><para>Handle unmailboxes * safely</para></listitem>
			<listitem><para>Refresh Sidebar after timeout</para></listitem>
		</itemizedlist>
	</sect3>
	<sect3 id="intro-sidebar-config-changes">
		<title>Config Changes</title>
		<para>
			If you haven't used Sidebar before, you can ignore this section.
		</para>
		<para>
			Some of the Sidebar config has been changed to make its meaning clearer.
			These changes have been made since the previous Sidebar release: 2015-11-11.
		</para>
		<table id="table-intro-sidebar-config-changes">
			<title>Config Changes</title>
			<tgroup cols="2">
				<thead>
					<row>
						<entry>Old Name</entry>
						<entry>New Name</entry>
					</row>
				</thead>
				<tbody>
					<row>
						<entry><literal>$sidebar_delim</literal></entry>
						<entry><literal>$sidebar_divider_char</literal></entry>
					</row>
					<row>
						<entry><literal>$sidebar_folderindent</literal></entry>
						<entry><literal>$sidebar_folder_indent</literal></entry>
					</row>
					<row>
						<entry><literal>$sidebar_indentstr</literal></entry>
						<entry><literal>$sidebar_indent_string</literal></entry>
					</row>
					<row>
						<entry><literal>$sidebar_newmail_only</literal></entry>
						<entry><literal>$sidebar_new_mail_only</literal></entry>
					</row>
					<row>
						<entry><literal>$sidebar_refresh</literal></entry>
						<entry><literal>$sidebar_refresh_time</literal></entry>
					</row>
					<row>
						<entry><literal>$sidebar_shortpath</literal></entry>
						<entry><literal>$sidebar_short_path</literal></entry>
					</row>
					<row>
						<entry><literal>$sidebar_sort</literal></entry>
						<entry><literal>$sidebar_sort_method</literal></entry>
					</row>
					<row>
						<entry><literal>&lt;sidebar-scroll-down&gt;</literal></entry>
						<entry><literal>&lt;sidebar-page-down&gt;</literal></entry>
					</row>
					<row>
						<entry><literal>&lt;sidebar-scroll-up&gt;</literal></entry>
						<entry><literal>&lt;sidebar-page-up&gt;</literal></entry>
					</row>
				</tbody>
			</tgroup>
		</table>
	</sect3>
</sect2>

<sect2 id="intro-help">
<title>Help</title>

<para>
The help screen is meant to offer a quick help to the user. It lists the
current configuration of key bindings and their associated commands
including a short description, and currently unbound functions that
still need to be associated with a key binding (or alternatively, they
can be called via the Mutt command prompt).
</para>

</sect2>

<sect2 id="intro-compose">
<title>Compose Menu</title>

<para>
The compose menu features a split screen containing the information
which really matter before actually sending a message by mail: who gets
the message as what (recipients and who gets what kind of
copy). Additionally, users may set security options like deciding
whether to sign, encrypt or sign and encrypt a message with/for what
keys. Also, it's used to attach messages, to re-edit any attachment
including the message itself.
</para>

</sect2>

<sect2 id="intro-alias">
<title>Alias Menu</title>

<para>
The alias menu is used to help users finding the recipients of
messages. For users who need to contact many people, there's no need to
remember addresses or names completely because it allows for searching,
too. The alias mechanism and thus the alias menu also features grouping
several addresses by a shorter nickname, the actual alias, so that users
don't have to select each single recipient manually.
</para>

</sect2>

<sect2 id="intro-attach">
<title>Attachment Menu</title>

<para>
As will be later discussed in detail, Mutt features a good and stable
MIME implementation, that is, it supports sending and receiving messages
of arbitrary MIME types. The attachment menu displays a message's
structure in detail: what content parts are attached to which parent
part (which gives a true tree structure), which type is of what type and
what size.  Single parts may saved, deleted or modified to offer great
and easy access to message's internals.
</para>

</sect2>

</sect1>

<sect1 id="menus">
<title>Moving Around in Menus</title>

<para>
The most important navigation keys common to line- or entry-based menus
are shown in <xref linkend="tab-keys-nav-line"/> and in <xref
linkend="tab-keys-nav-page"/> for page-based menus.
</para>

<table id="tab-keys-nav-line">
<title>Most common navigation keys in entry-based menus</title>
<tgroup cols="3">
<thead>
<row><entry>Key</entry><entry>Function</entry><entry>Description</entry></row>
</thead>
<tbody>
<row><entry>j or &lt;Down&gt;</entry><entry><literal>&lt;next-entry&gt;</literal></entry><entry>move to the next entry</entry></row>
<row><entry>k or &lt;Up&gt;</entry><entry><literal>&lt;previous-entry&gt;</literal></entry><entry>move to the previous entry</entry></row>
<row><entry>z or &lt;PageDn&gt;</entry><entry><literal>&lt;page-down&gt;</literal></entry><entry>go to the next page</entry></row>
<row><entry>Z or &lt;PageUp&gt;</entry><entry><literal>&lt;page-up&gt;</literal></entry><entry>go to the previous page</entry></row>
<row><entry>= or &lt;Home&gt;</entry><entry><literal>&lt;first-entry&gt;</literal></entry><entry>jump to the first entry</entry></row>
<row><entry>* or &lt;End&gt;</entry><entry><literal>&lt;last-entry&gt;</literal></entry><entry>jump to the last entry</entry></row>
<row><entry>q</entry><entry><literal>&lt;quit&gt;</literal></entry><entry>exit the current menu</entry></row>
<row><entry>?</entry><entry><literal>&lt;help&gt;</literal></entry><entry>list all keybindings for the current menu</entry></row>
</tbody>
</tgroup>
</table>

<table id="tab-keys-nav-page">
<title>Most common navigation keys in page-based menus</title>
<tgroup cols="3">
<thead>
<row><entry>Key</entry><entry>Function</entry><entry>Description</entry></row>
</thead>
<tbody>
<row><entry>J or &lt;Return&gt;</entry><entry><literal>&lt;next-line&gt;</literal></entry><entry>scroll down one line</entry></row>
<row><entry>&lt;Backspace&gt;</entry><entry><literal>&lt;previous-line&gt;</literal></entry><entry>scroll up one line</entry></row>
<row><entry>K, &lt;Space&gt; or &lt;PageDn&gt;</entry><entry><literal>&lt;next-page&gt;</literal></entry><entry>move to the next page</entry></row>
<row><entry>- or &lt;PageUp&gt;</entry><entry><literal>&lt;previous-page&gt;</literal></entry><entry>move the previous page</entry></row>
<row><entry>&lt;Home&gt;</entry><entry><literal>&lt;top&gt;</literal></entry><entry>move to the top</entry></row>
<row><entry>&lt;End&gt;</entry><entry><literal>&lt;bottom&gt;</literal></entry><entry>move to the bottom</entry></row>
</tbody>
</tgroup>
</table>

</sect1>

<sect1 id="editing">
<title>Editing Input Fields</title>

<sect2 id="editing-intro">
<title>Introduction</title>

<para>
Mutt has a built-in line editor for inputting text, e.g. email addresses
or filenames. The keys used to manipulate text input are very similar to
those of Emacs. See <xref linkend="tab-keys-editor"/> for a full
reference of available functions, their default key bindings, and short
descriptions.
</para>

<table id="tab-keys-editor">
<title>Most common line editor keys</title>
<tgroup cols="3">
<thead>
<row><entry>Key</entry><entry>Function</entry><entry>Description</entry></row>
</thead>
<tbody>
<row><entry>^A or &lt;Home&gt;</entry><entry><literal>&lt;bol&gt;</literal></entry><entry>move to the start of the line</entry></row>
<row><entry>^B or &lt;Left&gt;</entry><entry><literal>&lt;backward-char&gt;</literal></entry><entry>move back one char</entry></row>
<row><entry>Esc B</entry><entry><literal>&lt;backward-word&gt;</literal></entry><entry>move back one word</entry></row>
<row><entry>^D or &lt;Delete&gt;</entry><entry><literal>&lt;delete-char&gt;</literal></entry><entry>delete the char under the cursor</entry></row>
<row><entry>^E or &lt;End&gt;</entry><entry><literal>&lt;eol&gt;</literal></entry><entry>move to the end of the line</entry></row>
<row><entry>^F or &lt;Right&gt;</entry><entry><literal>&lt;forward-char&gt;</literal></entry><entry>move forward one char</entry></row>
<row><entry>Esc F</entry><entry><literal>&lt;forward-word&gt;</literal></entry><entry>move forward one word</entry></row>
<row><entry>&lt;Tab&gt;</entry><entry><literal>&lt;complete&gt;</literal></entry><entry>complete filename, alias, or label</entry></row>
<row><entry>^T</entry><entry><literal>&lt;complete-query&gt;</literal></entry><entry>complete address with query</entry></row>
<row><entry>^K</entry><entry><literal>&lt;kill-eol&gt;</literal></entry><entry>delete to the end of the line</entry></row>
<row><entry>Esc d</entry><entry><literal>&lt;kill-eow&gt;</literal></entry><entry>delete to the end of the word</entry></row>
<row><entry>^W</entry><entry><literal>&lt;kill-word&gt;</literal></entry><entry>kill the word in front of the cursor</entry></row>
<row><entry>^U</entry><entry><literal>&lt;kill-line&gt;</literal></entry><entry>delete entire line</entry></row>
<row><entry>^V</entry><entry><literal>&lt;quote-char&gt;</literal></entry><entry>quote the next typed key</entry></row>
<row><entry>&lt;Up&gt;</entry><entry><literal>&lt;history-up&gt;</literal></entry><entry>recall previous string from history</entry></row>
<row><entry>&lt;Down&gt;</entry><entry><literal>&lt;history-down&gt;</literal></entry><entry>recall next string from history</entry></row>
<row><entry>&lt;BackSpace&gt;</entry><entry><literal>&lt;backspace&gt;</literal></entry><entry>kill the char in front of the cursor</entry></row>
<row><entry>Esc u</entry><entry><literal>&lt;upcase-word&gt;</literal></entry><entry>convert word to upper case</entry></row>
<row><entry>Esc l</entry><entry><literal>&lt;downcase-word&gt;</literal></entry><entry>convert word to lower case</entry></row>
<row><entry>Esc c</entry><entry><literal>&lt;capitalize-word&gt;</literal></entry><entry>capitalize the word</entry></row>
<row><entry>^G</entry><entry>n/a</entry><entry>abort</entry></row>
<row><entry>&lt;Return&gt;</entry><entry>n/a</entry><entry>finish editing</entry></row>
</tbody>
</tgroup>
</table>

<para>
You can remap the <emphasis>editor</emphasis> functions using the <link
linkend="bind"><command>bind</command></link> command.  For example, to
make the &lt;Delete&gt; key delete the character in front of the cursor
rather than under, you could use:
</para>

<screen>
bind editor &lt;delete&gt; backspace
</screen>

</sect2>

<sect2 id="editing-history">
<title>History</title>

<para>
Mutt maintains a history for the built-in editor.  The number of items
is controlled by the <link linkend="history">$history</link> variable
and can be made persistent using an external file specified using <link
linkend="history-file">$history_file</link>.  You may cycle through them
at an editor prompt by using the <literal>&lt;history-up&gt;</literal>
and/or <literal>&lt;history-down&gt;</literal> commands.  Mutt will
remember the currently entered text as you cycle through history, and
will wrap around to the initial entry line.
</para>

<para>
Mutt maintains several distinct history lists, one for each of the
following categories:
</para>

<itemizedlist>
<listitem><para><literal>.muttrc</literal> commands</para></listitem>
<listitem><para>addresses and aliases</para></listitem>
<listitem><para>shell commands</para></listitem>
<listitem><para>filenames</para></listitem>
<listitem><para>patterns</para></listitem>
<listitem><para>everything else</para></listitem>
</itemizedlist>

<para>
Mutt automatically filters out consecutively repeated items from the
history. It also mimics the behavior of some shells by ignoring items
starting with a space. The latter feature can be useful in macros to not
clobber the history's valuable entries with unwanted entries.
</para>

</sect2>

</sect1>

<sect1 id="reading">
<title>Reading Mail</title>

<para>
Similar to many other mail clients, there are two modes in which mail is
read in Mutt.  The first is a list of messages in the mailbox, which is
called the <quote>index</quote> menu in Mutt.  The second mode is the
display of the message contents.  This is called the
<quote>pager.</quote>
</para>

<para>
The next few sections describe the functions provided in each of these
modes.
</para>

<sect2 id="index-menu">
<title>The Message Index</title>

<para>
Common keys used to navigate through and manage messages in the index
are shown in <xref linkend="tab-key-index"/>. How messages are presented
in the index menu can be customized using the <link
linkend="index-format">$index_format</link> variable.
</para>

<table id="tab-key-index">
<title>Most common message index keys</title>
<tgroup cols="2">
<thead>
<row><entry>Key</entry><entry>Description</entry></row>
</thead>
<tbody>
<row><entry>c</entry><entry>change to a different mailbox</entry></row>
<row><entry>Esc c</entry><entry>change to a folder in read-only mode</entry></row>
<row><entry>C</entry><entry>copy the current message to another mailbox</entry></row>
<row><entry>Esc C</entry><entry>decode a message and copy it to a folder</entry></row>
<row><entry>Esc s</entry><entry>decode a message and save it to a folder</entry></row>
<row><entry>D</entry><entry>delete messages matching a pattern</entry></row>
<row><entry>d</entry><entry>delete the current message</entry></row>
<row><entry>F</entry><entry>mark as important</entry></row>
<row><entry>l</entry><entry>show messages matching a pattern</entry></row>
<row><entry>N</entry><entry>mark message as new</entry></row>
<row><entry>o</entry><entry>change the current sort method</entry></row>
<row><entry>O</entry><entry>reverse sort the mailbox</entry></row>
<row><entry>q</entry><entry>save changes and exit</entry></row>
<row><entry>s</entry><entry>save-message</entry></row>
<row><entry>T</entry><entry>tag messages matching a pattern</entry></row>
<row><entry>t</entry><entry>toggle the tag on a message</entry></row>
<row><entry>Esc t</entry><entry>toggle tag on entire message thread</entry></row>
<row><entry>U</entry><entry>undelete messages matching a pattern</entry></row>
<row><entry>u</entry><entry>undelete-message</entry></row>
<row><entry>v</entry><entry>view-attachments</entry></row>
<row><entry>x</entry><entry>abort changes and exit</entry></row>
<row><entry>&lt;Return&gt;</entry><entry>display-message</entry></row>
<row><entry>&lt;Tab&gt;</entry><entry>jump to the next new or unread message</entry></row>
<row><entry>@</entry><entry>show the author's full e-mail address</entry></row>
<row><entry>$</entry><entry>save changes to mailbox</entry></row>
<row><entry>/</entry><entry>search</entry></row>
<row><entry>Esc /</entry><entry>search-reverse</entry></row>
<row><entry>^L</entry><entry>clear and redraw the screen</entry></row>
<row><entry>^T</entry><entry>untag messages matching a pattern</entry></row>
</tbody>
</tgroup>
</table>

<para>
In addition to who sent the message and the subject, a short summary of
the disposition of each message is printed beside the message number.
Zero or more of the <quote>flags</quote> in <xref
linkend="tab-msg-status-flags"/> may appear, some of which can be turned
on or off using these functions: <literal>&lt;set-flag&gt;</literal> and
<literal>&lt;clear-flag&gt;</literal> bound by default to
<quote>w</quote> and <quote>W</quote> respectively.
</para>

<para>
Furthermore, the flags in <xref linkend="tab-msg-recip-flags"/> reflect
who the message is addressed to. They can be customized with the <link
linkend="to-chars">$to_chars</link> variable.
</para>

<table id="tab-msg-status-flags">
<title>Message status flags</title>
<tgroup cols="2">
<thead>
<row><entry>Flag</entry><entry>Description</entry></row>
</thead>
<tbody>
<row><entry>D</entry><entry>message is deleted (is marked for deletion)</entry></row>
<row><entry>d</entry><entry>message has attachments marked for deletion</entry></row>
<row><entry>K</entry><entry>contains a PGP public key</entry></row>
<row><entry>N</entry><entry>message is new</entry></row>
<row><entry>O</entry><entry>message is old</entry></row>
<row><entry>P</entry><entry>message is PGP encrypted</entry></row>
<row><entry>r</entry><entry>message has been replied to</entry></row>
<row><entry>S</entry><entry>message is signed, and the signature is successfully verified</entry></row>
<row><entry>s</entry><entry>message is signed</entry></row>
<row><entry>!</entry><entry>message is flagged</entry></row>
<row><entry>*</entry><entry>message is tagged</entry></row>
<row><entry>n</entry><entry>thread contains new messages (only if collapsed)</entry></row>
<row><entry>o</entry><entry>thread contains old messages (only if collapsed)</entry></row>
</tbody>
</tgroup>
</table>

<table id="tab-msg-recip-flags">
<title>Message recipient flags</title>
<tgroup cols="2">
<thead>
<row><entry>Flag</entry><entry>Description</entry></row>
</thead>
<tbody>
<row><entry>+</entry><entry>message is to you and you only</entry></row>
<row><entry>T</entry><entry>message is to you, but also to or CC'ed to others</entry></row>
<row><entry>C</entry><entry>message is CC'ed to you</entry></row>
<row><entry>F</entry><entry>message is from you</entry></row>
<row><entry>L</entry><entry>message is sent to a subscribed mailing list</entry></row>
</tbody>
</tgroup>
</table>

</sect2>

<sect2 id="pager-menu">
<title>The Pager</title>

<para>
By default, Mutt uses its built-in pager to display the contents of
messages (an external pager such as <literal>less(1)</literal> can be
configured, see <link linkend="pager">$pager</link> variable).  The
pager is very similar to the Unix program <literal>less(1)</literal>
though not nearly as featureful.
</para>

<table id="tab-key-pager">
<title>Most common pager keys</title>
<tgroup cols="2">
<thead>
<row><entry>Key</entry><entry>Description</entry></row>
</thead>
<tbody>
<row><entry>&lt;Return&gt;</entry><entry>go down one line</entry></row>
<row><entry>&lt;Space&gt;</entry><entry>display the next page (or next message if at the end of a message)</entry></row>
<row><entry>-</entry><entry>go back to the previous page</entry></row>
<row><entry>n</entry><entry>search for next match</entry></row>
<row><entry>S</entry><entry>skip beyond quoted text</entry></row>
<row><entry>T</entry><entry>toggle display of quoted text</entry></row>
<row><entry>?</entry><entry>show keybindings</entry></row>
<row><entry>/</entry><entry>regular expression search</entry></row>
<row><entry>Esc /</entry><entry>backward regular expression search</entry></row>
<row><entry>\</entry><entry>toggle highlighting of search matches</entry></row>
<row><entry>^</entry><entry>jump to the top of the message</entry></row>
</tbody>
</tgroup>
</table>

<para>
In addition to key bindings in <xref linkend="tab-key-pager"/>, many of
the functions from the index menu are also available in the pager, such
as <literal>&lt;delete-message&gt;</literal> or
<literal>&lt;copy-message&gt;</literal> (this is one advantage over
using an external pager to view messages).
</para>

<para>
Also, the internal pager supports a couple other advanced features. For
one, it will accept and translate the <quote>standard</quote> nroff
sequences for bold and underline. These sequences are a series of either
the letter, backspace (<quote>^H</quote>), the letter again for bold or
the letter, backspace, <quote>_</quote> for denoting underline. Mutt
will attempt to display these in bold and underline respectively if your
terminal supports them. If not, you can use the bold and underline <link
linkend="color">color</link> objects to specify a
<command>color</command> or mono attribute for them.
</para>

<para>
Additionally, the internal pager supports the ANSI escape sequences for
character attributes.  Mutt translates them into the correct color and
character settings.  The sequences Mutt supports are:
</para>

<screen>
\e[<emphasis>Ps</emphasis>;<emphasis>Ps</emphasis>;..<emphasis>Ps</emphasis>;m
</screen>

<para>
where <emphasis>Ps</emphasis> can be one of the codes shown in <xref
linkend="tab-ansi-esc"/>.
</para>

<table id="tab-ansi-esc">
<title>ANSI escape sequences</title>
<tgroup cols="2">
<thead>
<row><entry>Escape code</entry><entry>Description</entry></row>
</thead>
<tbody>
<row><entry>0</entry><entry>All attributes off</entry></row>
<row><entry>1</entry><entry>Bold on</entry></row>
<row><entry>4</entry><entry>Underline on</entry></row>
<row><entry>5</entry><entry>Blink on</entry></row>
<row><entry>7</entry><entry>Reverse video on</entry></row>
<row><entry>3<emphasis>&lt;color&gt;</emphasis></entry><entry>Foreground color is <emphasis>&lt;color&gt;</emphasis> (see <xref linkend="tab-color"/>)</entry></row>
<row><entry>4<emphasis>&lt;color&gt;</emphasis></entry><entry>Background color is <emphasis>&lt;color&gt;</emphasis> (see <xref linkend="tab-color"/>)</entry></row>
</tbody>
</tgroup>
</table>

<table id="tab-color">
<title>Color sequences</title>
<tgroup cols="2">
<thead>
<row><entry>Color code</entry><entry>Color</entry></row>
</thead>
<tbody>
<row><entry>0</entry><entry>Black</entry></row>
<row><entry>1</entry><entry>Red</entry></row>
<row><entry>2</entry><entry>Green</entry></row>
<row><entry>3</entry><entry>Yellow</entry></row>
<row><entry>4</entry><entry>Blue</entry></row>
<row><entry>5</entry><entry>Magenta</entry></row>
<row><entry>6</entry><entry>Cyan</entry></row>
<row><entry>7</entry><entry>White</entry></row>
</tbody>
</tgroup>
</table>

<para>
Mutt uses these attributes for handling <literal>text/enriched</literal>
messages, and they can also be used by an external <link
linkend="auto-view">autoview</link> script for highlighting purposes.
</para>

<note>
<para>
If you change the colors for your display, for example by changing the
color associated with color2 for your xterm, then that color will be
used instead of green.
</para>
</note>

<note>
<para>
Note that the search commands in the pager take regular expressions,
which are not quite the same as the more complex <link
linkend="patterns">patterns</link> used by the search command in the
index. This is because patterns are used to select messages by criteria
whereas the pager already displays a selected message.
</para>
</note>

</sect2>

<sect2 id="threads">
<title>Threaded Mode</title>

<para>
So-called <quote>threads</quote> provide a hierarchy of messages where
replies are linked to their parent message(s). This organizational form
is extremely useful in mailing lists where different parts of the
discussion diverge. Mutt displays threads as a tree structure.
</para>

<para>
In Mutt, when a mailbox is <link linkend="sort">sorted</link>
by <emphasis>threads</emphasis>, there are a few additional functions
available in the <emphasis>index</emphasis>
and <emphasis>pager</emphasis> modes as shown in
<xref linkend="tab-key-threads"/>.
</para>

<table id="tab-key-threads">
<title>Most common thread mode keys</title>
<tgroup cols="3">
<thead>
<row><entry>Key</entry><entry>Function</entry><entry>Description</entry></row>
</thead>
<tbody>
<row><entry>^D</entry><entry><literal>&lt;delete-thread&gt;</literal></entry><entry>delete all messages in the current thread</entry></row>
<row><entry>^U</entry><entry><literal>&lt;undelete-thread&gt;</literal></entry><entry>undelete all messages in the current thread</entry></row>
<row><entry>^N</entry><entry><literal>&lt;next-thread&gt;</literal></entry><entry>jump to the start of the next thread</entry></row>
<row><entry>^P</entry><entry><literal>&lt;previous-thread&gt;</literal></entry><entry>jump to the start of the previous thread</entry></row>
<row><entry>^R</entry><entry><literal>&lt;read-thread&gt;</literal></entry><entry>mark the current thread as read</entry></row>
<row><entry>Esc d</entry><entry><literal>&lt;delete-subthread&gt;</literal></entry><entry>delete all messages in the current subthread</entry></row>
<row><entry>Esc u</entry><entry><literal>&lt;undelete-subthread&gt;</literal></entry><entry>undelete all messages in the current subthread</entry></row>
<row><entry>Esc n</entry><entry><literal>&lt;next-subthread&gt;</literal></entry><entry>jump to the start of the next subthread</entry></row>
<row><entry>Esc p</entry><entry><literal>&lt;previous-subthread&gt;</literal></entry><entry>jump to the start of the previous subthread</entry></row>
<row><entry>Esc r</entry><entry><literal>&lt;read-subthread&gt;</literal></entry><entry>mark the current subthread as read</entry></row>
<row><entry>Esc t</entry><entry><literal>&lt;tag-thread&gt;</literal></entry><entry>toggle the tag on the current thread</entry></row>
<row><entry>Esc v</entry><entry><literal>&lt;collapse-thread&gt;</literal></entry><entry>toggle collapse for the current thread</entry></row>
<row><entry>Esc V</entry><entry><literal>&lt;collapse-all&gt;</literal></entry><entry>toggle collapse for all threads</entry></row>
<row><entry>P</entry><entry><literal>&lt;parent-message&gt;</literal></entry><entry>jump to parent message in thread</entry></row>
</tbody>
</tgroup>
</table>

<para>
Collapsing a thread displays only the first message in the thread and
hides the others. This is useful when threads contain so many messages
that you can only see a handful of threads on the screen. See %M in
<link linkend="index-format">$index_format</link>.  For example, you
could use <quote>%?M?(#%03M)&amp;(%4l)?</quote> in <link
linkend="index-format">$index_format</link> to optionally display the
number of hidden messages if the thread is collapsed. The
<literal>%?&lt;char&gt;?&lt;if-part&gt;&amp;&lt;else-part&gt;?</literal>
syntax is explained in detail in <link
linkend="formatstrings-conditionals">format string conditionals</link>.
</para>

<para>
Technically, every reply should contain a list of its parent messages in
the thread tree, but not all do. In these cases, Mutt groups them by
subject which can be controlled using the <link
linkend="strict-threads">$strict_threads</link> variable.
</para>

</sect2>

<sect2 id="reading-misc">
<title>Miscellaneous Functions</title>

<para>
In addition, the <emphasis>index</emphasis> and
<emphasis>pager</emphasis> menus have these interesting functions:
</para>

<variablelist>

<varlistentry>
<term>
<literal>&lt;create-alias&gt;</literal><anchor id="create-alias"/>
(default: a)
</term>
<listitem>
<para>
Creates a new alias based upon the current message (or prompts for a new
one).  Once editing is complete, an <link
linkend="alias"><command>alias</command></link> command is added to the
file specified by the <link linkend="alias-file">$alias_file</link>
variable for future use
</para>

<note>
<para>
Mutt does not read the <link linkend="alias-file">$alias_file</link>
upon startup so you must explicitly <link
linkend="source"><command>source</command></link> the file.
</para>
</note>
</listitem>
</varlistentry>

<varlistentry>
<term>
<literal>&lt;check-traditional-pgp&gt;</literal><anchor
id="check-traditional-pgp"/> (default: Esc P)
</term>
<listitem>
<para>
This function will search the current message for content signed or
encrypted with PGP the <quote>traditional</quote> way, that is, without
proper MIME tagging.  Technically, this function will temporarily change
the MIME content types of the body parts containing PGP data; this is
similar to the <link
linkend="edit-type"><literal>&lt;edit-type&gt;</literal></link>
function's effect.
</para>
</listitem>
</varlistentry>

<varlistentry>
<term>
<literal>&lt;edit&gt;</literal><anchor id="edit"/> (default: e)
</term>
<listitem>
<para>
This command (available in the index and pager) allows you to edit the
raw current message as it's present in the mail folder.  After you have
finished editing, the changed message will be appended to the current
folder, and the original message will be marked for deletion; if the
message is unchanged it won't be replaced.
</para>
</listitem>
</varlistentry>

<varlistentry>
<term>
<literal>&lt;edit-type&gt;</literal><anchor id="edit-type"/> (default:
^E on the attachment menu, and in the pager and index menus; ^T on the
compose menu)
</term>
<listitem>
<para>
This command is used to temporarily edit an attachment's content type to
fix, for instance, bogus character set parameters.  When invoked from
the index or from the pager, you'll have the opportunity to edit the
top-level attachment's content type.  On the <link
linkend="attach-menu">attachment menu</link>, you can change any
attachment's content type. These changes are not persistent, and get
lost upon changing folders.
</para>

<para>
Note that this command is also available on the <link
linkend="compose-menu">compose menu</link>.  There, it's used to
fine-tune the properties of attachments you are going to send.
</para>
</listitem>
</varlistentry>

<varlistentry>
<term>
<literal>&lt;enter-command&gt;</literal><anchor id="enter-command"/>
(default: <quote>:</quote>)
</term>
<listitem>
<para>
This command is used to execute any command you would normally put in a
configuration file.  A common use is to check the settings of variables,
or in conjunction with <link linkend="macro">macros</link> to change
settings on the fly.
</para>
</listitem>
</varlistentry>

<varlistentry>
<term>
<literal>&lt;extract-keys&gt;</literal><anchor id="extract-keys"/>
(default: ^K)
</term>
<listitem>
<para>
This command extracts PGP public keys from the current or tagged
message(s) and adds them to your PGP public key ring.
</para>
</listitem>
</varlistentry>

<varlistentry>
<term>
<literal>&lt;forget-passphrase&gt;</literal><anchor
id="forget-passphrase"/> (default: ^F)
</term>
<listitem>
<para>
This command wipes the passphrase(s) from memory. It is useful, if you
misspelled the passphrase.
</para>
</listitem>
</varlistentry>

<varlistentry>
<term>
<literal>&lt;list-reply&gt;</literal><anchor id="list-reply"/> (default:
L)
</term>
<listitem>
<para>
Reply to the current or tagged message(s) by extracting any addresses
which match the regular expressions given by the <link
linkend="lists"><command>lists</command> or
<command>subscribe</command></link> commands, but also honor any
<literal>Mail-Followup-To</literal> header(s) if the <link
linkend="honor-followup-to">$honor_followup_to</link> configuration
variable is set.  In addition, the <literal>List-Post</literal> header field is
examined for <literal>mailto:</literal> URLs specifying a mailing list address.
Using this when replying to messages posted to mailing lists helps avoid
duplicate copies being sent to the author of the message you are replying to.
</para>
</listitem>
</varlistentry>

<varlistentry>
<term>
<literal>&lt;pipe-message&gt;</literal><anchor id="pipe-message"/>
(default: |)
</term>
<listitem>
<para>
Asks for an external Unix command and pipes the current or tagged
message(s) to it.  The variables <link
linkend="pipe-decode">$pipe_decode</link>, <link
linkend="pipe-split">$pipe_split</link>, <link
linkend="pipe-sep">$pipe_sep</link> and <link
linkend="wait-key">$wait_key</link> control the exact behavior of this
function.
</para>
</listitem>
</varlistentry>

<varlistentry>
<term>
<literal>&lt;resend-message&gt;</literal><anchor id="resend-message"/>
(default: Esc e)
</term>
<listitem>
<para>
Mutt takes the current message as a template for a new message.  This
function is best described as "recall from arbitrary folders".  It can
conveniently be used to forward MIME messages while preserving the
original mail structure. Note that the amount of headers included here
depends on the value of the <link linkend="weed">$weed</link> variable.
</para>

<para>
This function is also available from the attachment menu. You can use
this to easily resend a message which was included with a bounce message
as a <literal>message/rfc822</literal> body part.
</para>
</listitem>
</varlistentry>

<varlistentry>
<term>
<literal>&lt;shell-escape&gt;</literal><anchor id="shell-escape"/>
(default: !)
</term>
<listitem>
<para>
Asks for an external Unix command and executes it.  The <link
linkend="wait-key">$wait_key</link> can be used to control whether Mutt
will wait for a key to be pressed when the command returns (presumably
to let the user read the output of the command), based on the return
status of the named command. If no command is given, an interactive
shell is executed.
</para>
</listitem>
</varlistentry>

<varlistentry>
<term>
<literal>&lt;toggle-quoted&gt;</literal><anchor id="toggle-quoted"/>
(default: T)
</term>
<listitem>
<para>
The pager uses the <link linkend="quote-regexp">$quote_regexp</link>
variable to detect quoted text when displaying the body of the message.
This function toggles the display of the quoted material in the message.
It is particularly useful when being interested in just the response and
there is a large amount of quoted text in the way.
</para>
</listitem>
</varlistentry>

<varlistentry>
<term>
<literal>&lt;skip-quoted&gt;</literal><anchor id="skip-quoted"/>
(default: S)
</term>
<listitem>
<para>
This function will go to the next line of non-quoted text which comes
after a line of quoted text in the internal pager.
</para>
</listitem>
</varlistentry>

</variablelist>

</sect2>

</sect1>

<sect1 id="sending">
<title>Sending Mail</title>

<sect2 id="sending-intro">
<title>Introduction</title>

<para>
The bindings shown in <xref linkend="tab-key-send"/> are available in
the <emphasis>index</emphasis> and <emphasis>pager</emphasis> to start a
new message.
</para>

<table id="tab-key-send">
<title>Most common mail sending keys</title>
<tgroup cols="3">
<thead>
<row><entry>Key</entry><entry>Function</entry><entry>Description</entry></row>
</thead>
<tbody>
<row><entry>m</entry><entry><literal>&lt;compose&gt;</literal></entry><entry>compose a new message</entry></row>
<row><entry>r</entry><entry><literal>&lt;reply&gt;</literal></entry><entry>reply to sender</entry></row>
<row><entry>g</entry><entry><literal>&lt;group-reply&gt;</literal></entry><entry>reply to all recipients</entry></row>
<row><entry>L</entry><entry><literal>&lt;list-reply&gt;</literal></entry><entry>reply to mailing list address</entry></row>
<row><entry>f</entry><entry><literal>&lt;forward&gt;</literal></entry><entry>forward message</entry></row>
<row><entry>b</entry><entry><literal>&lt;bounce&gt;</literal></entry><entry>bounce (remail) message</entry></row>
<row><entry>Esc k</entry><entry><literal>&lt;mail-key&gt;</literal></entry><entry>mail a PGP public key to someone</entry></row>
</tbody>
</tgroup>
</table>

<para>
<emphasis>Bouncing</emphasis> a message sends the message as-is to the
recipient you specify.  <emphasis>Forwarding</emphasis> a message allows
you to add comments or modify the message you are forwarding.  These
items are discussed in greater detail in the next section <quote><link
linkend="forwarding-mail">Forwarding and Bouncing Mail</link>.</quote>
</para>

<para>
Mutt will then enter the <emphasis>compose</emphasis> menu and prompt
you for the recipients to place on the <quote>To:</quote> header field
when you hit <literal>m</literal> to start a new message. Next, it will
ask you for the <quote>Subject:</quote> field for the message, providing
a default if you are replying to or forwarding a message. You again have
the chance to adjust recipients, subject, and security settings right
before actually sending the message. See also <link
linkend="askcc">$askcc</link>, <link linkend="askbcc">$askbcc</link>,
<link linkend="autoedit">$autoedit</link>, <link
linkend="bounce">$bounce</link>, <link
linkend="fast-reply">$fast_reply</link>, and <link
linkend="include">$include</link> for changing how and if Mutt asks
these questions.
</para>

<para>
When replying, Mutt fills these fields with proper values depending on
the reply type.  The types of replying supported are:
</para>

<variablelist>
<varlistentry>
<term>Simple reply</term>
<listitem>
<para>
Reply to the author directly.
</para>
</listitem>
</varlistentry>
<varlistentry>
<term>Group reply</term>
<listitem>
<para>
Reply to the author as well to all recipients except you; this consults
<link linkend="alternates"><command>alternates</command></link>.
</para>
</listitem>
</varlistentry>
<varlistentry>
<term>List reply</term>
<listitem>
<para>
Reply to all mailing list addresses found, either specified via
configuration or auto-detected.  See <xref linkend="lists"/> for
details.
</para>
</listitem>
</varlistentry>
</variablelist>

<para>
After getting recipients for new messages, forwards or replies, Mutt
will then automatically start your <link linkend="editor">$editor</link>
on the message body. If the <link
linkend="edit-headers">$edit_headers</link> variable is set, the headers
will be at the top of the message in your editor; the message body
should start on a new line after the existing blank line at the end of
headers.  Any messages you are replying to will be added in sort order
to the message, with appropriate
<link linkend="attribution">$attribution</link>, <link
linkend="indent-string">$indent_string</link> and <link
linkend="post-indent-string">$post_indent_string</link>.  When
forwarding a message, if the <link
linkend="mime-forward">$mime_forward</link> variable is unset, a copy of
the forwarded message will be included.  If you have specified a <link
linkend="signature">$signature</link>, it will be appended to the
message.
</para>

<para>
Once you have finished editing the body of your mail message, you are
returned to the <emphasis>compose</emphasis> menu providing the
functions shown in <xref linkend="tab-func-compose"/> to modify, send or
postpone the message.
</para>

<table id="tab-func-compose">
<title>Most common compose menu keys</title>
<tgroup cols="3">
<thead>
<row><entry>Key</entry><entry>Function</entry><entry>Description</entry></row>
</thead>
<tbody>
<row><entry>a</entry><entry><literal>&lt;attach-file&gt;</literal></entry><entry>attach a file</entry></row>
<row><entry>A</entry><entry><literal>&lt;attach-message&gt;</literal></entry><entry>attach message(s) to the message</entry></row>
<row><entry>Esc k</entry><entry><literal>&lt;attach-key&gt;</literal></entry><entry>attach a PGP public key</entry></row>
<row><entry>d</entry><entry><literal>&lt;edit-description&gt;</literal></entry><entry>edit description on attachment</entry></row>
<row><entry>D</entry><entry><literal>&lt;detach-file&gt;</literal></entry><entry>detach a file</entry></row>
<row><entry>t</entry><entry><literal>&lt;edit-to&gt;</literal></entry><entry>edit the To field</entry></row>
<row><entry>Esc f</entry><entry><literal>&lt;edit-from&gt;</literal></entry><entry>edit the From field</entry></row>
<row><entry>r</entry><entry><literal>&lt;edit-reply-to&gt;</literal></entry><entry>edit the Reply-To field</entry></row>
<row><entry>c</entry><entry><literal>&lt;edit-cc&gt;</literal></entry><entry>edit the Cc field</entry></row>
<row><entry>b</entry><entry><literal>&lt;edit-bcc&gt;</literal></entry><entry>edit the Bcc field</entry></row>
<row><entry>y</entry><entry><literal>&lt;send-message&gt;</literal></entry><entry>send the message</entry></row>
<row><entry>s</entry><entry><literal>&lt;edit-subject&gt;</literal></entry><entry>edit the Subject</entry></row>
<row><entry>S</entry><entry><literal>&lt;smime-menu&gt;</literal></entry><entry>select S/MIME options</entry></row>
<row><entry>f</entry><entry><literal>&lt;edit-fcc&gt;</literal></entry><entry>specify an <quote>Fcc</quote> mailbox</entry></row>
<row><entry>p</entry><entry><literal>&lt;pgp-menu&gt;</literal></entry><entry>select PGP options</entry></row>
<row><entry>P</entry><entry><literal>&lt;postpone-message&gt;</literal></entry><entry>postpone this message until later</entry></row>
<row><entry>q</entry><entry><literal>&lt;quit&gt;</literal></entry><entry>quit (abort) sending the message</entry></row>
<row><entry>w</entry><entry><literal>&lt;write-fcc&gt;</literal></entry><entry>write the message to a folder</entry></row>
<row><entry>i</entry><entry><literal>&lt;ispell&gt;</literal></entry><entry>check spelling (if available on your system)</entry></row>
<row><entry>^F</entry><entry><literal>&lt;forget-passphrase&gt;</literal></entry><entry>wipe passphrase(s) from memory</entry></row>
</tbody>
</tgroup>
</table>

<para>
The compose menu is also used to edit the attachments for a message
which can be either files or other messages. The
<literal>&lt;attach-message&gt;</literal> function to will prompt you
for a folder to attach messages from. You can now tag messages in that
folder and they will be attached to the message you are sending.
</para>

<note>
<para>
Note that certain operations like composing a new mail, replying,
forwarding, etc. are not permitted when you are in that folder. The %r
in <link linkend="status-format">$status_format</link> will change to a
<quote>A</quote> to indicate that you are in attach-message mode.
</para>
</note>

</sect2>

<sect2 id="edit-header">
<title>Editing the Message Header</title>

<para>
When editing the header because of <link
linkend="edit-headers">$edit_headers</link> being set, there are a
several pseudo headers available which will not be included in sent
messages but trigger special Mutt behavior.
</para>

<sect3 id="fcc-header">
<title>Fcc: Pseudo Header</title>

<para>
If you specify
</para>

<para>
<literal>Fcc:</literal> <emphasis>filename</emphasis>
</para>

<para>
as a header, Mutt will pick up <emphasis>filename</emphasis> just as if
you had used the <literal>&lt;edit-fcc&gt;</literal> function in the
<emphasis>compose</emphasis> menu.  It can later be changed from the
compose menu.
</para>

</sect3>

<sect3 id="attach-header">
<title>Attach: Pseudo Header</title>

<para>
You can also attach files to your message by specifying
</para>

<para>
<literal>Attach:</literal> <emphasis>filename</emphasis>
[ <emphasis>description</emphasis> ]
</para>

<para>
where <emphasis>filename</emphasis> is the file to attach and
<emphasis>description</emphasis> is an optional string to use as the
description of the attached file. Spaces in filenames have to be escaped
using backslash (<quote>\</quote>).  The file can be removed as well as
more added from the compose menu.
</para>

</sect3>

<sect3 id="pgp-header">
<title>Pgp: Pseudo Header</title>

<para>
If you want to use PGP, you can specify
</para>

<para>
<literal>Pgp:</literal> [ <literal>E</literal> | <literal>S</literal> | <literal>S</literal><emphasis>&lt;id&gt;</emphasis> ]

</para>

<para>
<quote>E</quote> selects encryption, <quote>S</quote> selects signing
and <quote>S&lt;id&gt;</quote> selects signing with the given key,
setting <link linkend="pgp-sign-as">$pgp_sign_as</link> permanently. The
selection can later be changed in the compose menu.
</para>

</sect3>

<sect3 id="in-reply-to-header">
<title>In-Reply-To: Header</title>

<para>
When replying to messages, the <emphasis>In-Reply-To:</emphasis> header
contains the Message-Id of the message(s) you reply to. If you remove or
modify its value, Mutt will not generate a
<emphasis>References:</emphasis> field, which allows you to create a new
message thread, for example to create a new message to a mailing list
without having to enter the mailing list's address.
</para>

<para>
If you intend to start a new thread by replying, please make really sure
you remove the <emphasis>In-Reply-To:</emphasis> header in your
editor. Otherwise, though you'll produce a technically valid reply, some
netiquette guardians will be annoyed by this so-called <quote>thread
hijacking</quote>.
</para>

</sect3>

</sect2>

<sect2 id="sending-crypto">
<title>Sending Cryptographically Signed/Encrypted Messages</title>

<para>
If you have told Mutt to PGP or S/MIME encrypt a message, it will guide
you through a key selection process when you try to send the message.
Mutt will not ask you any questions about keys which have a certified
user ID matching one of the message recipients' mail addresses.
However, there may be situations in which there are several keys, weakly
certified user ID fields, or where no matching keys can be found.
</para>

<para>
In these cases, you are dropped into a menu with a list of keys from
which you can select one.  When you quit this menu, or Mutt can't find
any matching keys, you are prompted for a user ID.  You can, as usually,
abort this prompt using <literal>^G</literal>.  When you do so, Mutt
will return to the compose screen.
</para>

<para>
Once you have successfully finished the key selection, the message will
be encrypted using the selected public keys when sent out.
</para>

<para>
Most fields of the entries in the key selection menu (see also <link
linkend="pgp-entry-format">$pgp_entry_format</link>) have obvious
meanings.  But some explanations on the capabilities, flags, and
validity fields are in order.
</para>

<para>
The flags sequence (<quote>%f</quote>) will expand to one of the flags
in <xref linkend="tab-pgp-menuflags"/>.
</para>

<table id="tab-pgp-menuflags">
<title>PGP key menu flags</title>
<tgroup cols="2">
<thead>
<row><entry>Flag</entry><entry>Description</entry></row>
</thead>
<tbody>
<row><entry>R</entry><entry>The key has been revoked and can't be used.</entry></row>
<row><entry>X</entry><entry>The key is expired and can't be used.</entry></row>
<row><entry>d</entry><entry>You have marked the key as disabled.</entry></row>
<row><entry>c</entry><entry>There are unknown critical self-signature packets.</entry></row>
</tbody>
</tgroup>
</table>

<para>
The capabilities field (<quote>%c</quote>) expands to a two-character
sequence representing a key's capabilities.  The first character gives
the key's encryption capabilities: A minus sign (<quote>-</quote>) means
that the key cannot be used for encryption.  A dot (<quote>.</quote>)
means that it's marked as a signature key in one of the user IDs, but
may also be used for encryption.  The letter <quote>e</quote> indicates
that this key can be used for encryption.
</para>

<para>
The second character indicates the key's signing capabilities.  Once
again, a <quote>-</quote> implies <quote>not for signing</quote>,
<quote>.</quote> implies that the key is marked as an encryption key in
one of the user-ids, and <quote>s</quote> denotes a key which can be
used for signing.
</para>

<para>
Finally, the validity field (<quote>%t</quote>) indicates how
well-certified a user-id is.  A question mark (<quote>?</quote>)
indicates undefined validity, a minus character (<quote>-</quote>) marks
an untrusted association, a space character means a partially trusted
association, and a plus character (<quote>+</quote>) indicates complete
validity.
</para>

</sect2>

<sect2 id="ff">
<title>Sending Format=Flowed Messages</title>

<sect3 id="ff-concept">
<title>Concept</title>

<para>
<literal>format=flowed</literal>-style messages (or
<literal>f=f</literal> for short) are <literal>text/plain</literal>
messages that consist of paragraphs which a receiver's mail client may
reformat to its own needs which mostly means to customize line lengths
regardless of what the sender sent. Technically this is achieved by
letting lines of a <quote>flowable</quote> paragraph end in spaces
except for the last line.
</para>

<para>
While for text-mode clients like Mutt it's the best way to assume only a
standard 80x25 character cell terminal, it may be desired to let the
receiver decide completely how to view a message.
</para>

</sect3>

<sect3 id="ff-support">
<title>Mutt Support</title>

<para>
Mutt only supports setting the required <literal>format=flowed</literal>
MIME parameter on outgoing messages if the <link
linkend="text-flowed">$text_flowed</link> variable is set, specifically
it does not add the trailing spaces.
</para>

<para>
After editing the initial message text and before entering the compose
menu, Mutt properly space-stuffs the message.
<emphasis>Space-stuffing</emphasis> is required by RfC3676 defining
<literal>format=flowed</literal> and means to prepend a space to:
</para>

<itemizedlist>
<listitem><para>all lines starting with a space</para></listitem>
<listitem><para>lines starting with the word
<quote><literal>From</literal></quote> followed by
space</para></listitem>
<listitem><para>all lines starting with
<quote><literal>&gt;</literal></quote> which is not intended to be a
quote character</para></listitem>
</itemizedlist>

<note>
<para>
Mutt only supports space-stuffing for the first two types of lines but
not for the third: It is impossible to safely detect whether a leading
<literal>&gt;</literal> character starts a quote or not. Furthermore,
Mutt only applies space-stuffing <emphasis>once</emphasis> after the
initial edit is finished.
</para>
</note>

<para>
All leading spaces are to be removed by receiving clients to restore the
original message prior to further processing.
</para>

</sect3>

<sect3 id="ff-editor">
<title>Editor Considerations</title>

<para>
As Mutt provides no additional features to compose
<literal>f=f</literal> messages, it's completely up to the user and his
editor to produce proper messages. Please consider your editor's
documentation if you intend to send <literal>f=f</literal> messages.
</para>

<para>
Please note that when editing messages from the compose menu several
times before really sending a mail, it's up to the user to ensure that
the message is properly space-stuffed.
</para>

<para>
For example, <emphasis>vim</emphasis> provides the <literal>w</literal>
flag for its <literal>formatoptions</literal> setting to assist in
creating <literal>f=f</literal> messages, see <literal>:help
fo-table</literal> for details.
</para>

</sect3>

<sect3 id="ff-pager">
<title>Reformatting</title>

<para>
  Mutt has some support for reformatting when viewing and replying to
  <literal>format=flowed</literal> messages.  In order to take advantage of these,
  <link linkend="reflow-text">$reflow_text</link> must be set.
</para>

<itemizedlist>
  <listitem>
  <para>
    Paragraphs are automatically reflowed and wrapped at a width specified
    by <link linkend="reflow-wrap">$reflow_wrap</link>.
  </para>
  </listitem>
  <listitem>
  <para>
    In its original format, the quoting style of <literal>format=flowed</literal>
    messages can be difficult to read, and doesn't intermix well with
    non-flowed replies.
    Setting <link linkend="reflow-space-quotes">$reflow_space_quotes</link>
    adds spaces after each level of quoting when in the pager and
    replying in a non-flowed format
    (i.e. with <link linkend="text-flowed">$text_flowed</link> unset).
  </para>
  </listitem>
  <listitem>
  <para>
    If <link linkend="reflow-space-quotes">$reflow_space_quotes</link>
    is unset, mutt will still add one trailing space after all the
    quotes in the pager (but not when replying).
  </para>
  </listitem>
</itemizedlist>

</sect3>

</sect2>

</sect1>

<sect1 id="forwarding-mail">
<title>Forwarding and Bouncing Mail</title>

<para>
Bouncing and forwarding let you send an existing message to recipients
that you specify. Bouncing a message sends a verbatim copy of a message
to alternative addresses as if they were the message's original
recipients specified in the Bcc header.  Forwarding a message, on the
other hand, allows you to modify the message before it is resent (for
example, by adding your own comments). Bouncing is done using the
<literal>&lt;bounce&gt;</literal> function and forwarding using the
<literal>&lt;forward&gt;</literal> function bound to <quote>b</quote>
and <quote>f</quote> respectively.
</para>

<para>
Forwarding can be done by including the original message in the new
message's body (surrounded by indicating lines) or including it as a
MIME attachment, depending on the value of the <link
linkend="mime-forward">$mime_forward</link> variable.  Decoding of
attachments, like in the pager, can be controlled by the <link
linkend="forward-decode">$forward_decode</link> and <link
linkend="mime-forward-decode">$mime_forward_decode</link> variables,
respectively.  The desired forwarding format may depend on the content,
therefore <link linkend="mime-forward">$mime_forward</link> is a
quadoption which, for example, can be set to <quote>ask-no</quote>.
</para>

<para>
The inclusion of headers is controlled by the current setting of the
<link linkend="weed">$weed</link> variable, unless <link
linkend="mime-forward">$mime_forward</link> is set.
</para>

<para>
Editing the message to forward follows the same procedure as sending or
replying to a message does.
</para>

</sect1>

<sect1 id="postponing-mail">
<title>Postponing Mail</title>

<para>
At times it is desirable to delay sending a message that you have
already begun to compose.  When the
<literal>&lt;postpone-message&gt;</literal> function is used in the
<emphasis>compose</emphasis> menu, the body of your message and
attachments are stored in the mailbox specified by the <link
linkend="postponed">$postponed</link> variable.  This means that you can
recall the message even if you exit Mutt and then restart it at a later
time.
</para>

<para>
Once a message is postponed, there are several ways to resume it.  From
the command line you can use the <quote>-p</quote> option, or if you
compose a new message from the <emphasis>index</emphasis> or
<emphasis>pager</emphasis> you will be prompted if postponed messages
exist.  If multiple messages are currently postponed, the
<emphasis>postponed</emphasis> menu will pop up and you can select which
message you would like to resume.
</para>

<note>
<para>
If you postpone a reply to a message, the reply setting of the message
is only updated when you actually finish the message and send it.  Also,
you must be in the same folder with the message you replied to for the
status of the message to be updated.
</para>
</note>

<para>
See also the <link linkend="postpone">$postpone</link> quad-option.
</para>

</sect1>

<sect1 id="nntp">
	<title>NNTP Patch</title>
	<subtitle>Talk to a Usenet news server</subtitle>

	<sect2 id="nntp-patch">
		<title>Patch</title>

		<para>
			To check if Mutt supports <quote>NNTP</quote>, look for
			<quote>+USE_NNTP</quote> in the mutt version.
			See: <xref linkend="compile-time-features"/>.
		</para>

		<itemizedlist>
			<title>Dependencies:</title>
			<listitem><para>mutt-1.5.24</para></listitem>
		</itemizedlist>

		<para>This patch is part of the <ulink url="https://github.com/neomutt/neomutt/wiki">NeoMutt Project</ulink>.</para>
	</sect2>

	<sect2 id="nntp-intro">
		<title>Introduction</title>

		<para>Reading news via NNTP</para>
		<para>
		If compiled with <emphasis>--enable-nntp</emphasis> option, Mutt can
		read news from news server via NNTP.  You can open a newsgroup with
		function ``change-newsgroup'' (default: ``i'').  Default news server
		can be obtained from <literal>$NNTPSERVER</literal> environment
		variable or from <literal>/etc/nntpserver</literal> file.  Like other
		news readers, info about subscribed newsgroups is saved in file by
		<link linkend="newsrc">$newsrc</link> variable.  The variable <link
		linkend="news-cache-dir">$news_cache_dir</link> can be used to point
		to a directory.  Mutt will create a hierarchy of subdirectories named
		like the account and newsgroup the cache is for.  Also the hierarchy
		is used to store header cache if Mutt was compiled with <link
		linkend="header-caching">header cache</link> support.
		</para>
	</sect2>

	<sect2 id="nntp-variables">
		<title>Variables</title>

		<table id="table-nntp-variables">
			<title>NNTP Variables</title>
			<tgroup cols="3">
				<thead>
					<row>
						<entry>Name</entry>
						<entry>Type</entry>
						<entry>Default</entry>
					</row>
				</thead>
				<tbody>
					<row>
						<entry><literal>ask_follow_up</literal></entry>
						<entry>boolean</entry>
						<entry><literal>no</literal></entry>
					</row>
					<row>
						<entry><literal>ask_x_comment_to</literal></entry>
						<entry>boolean</entry>
						<entry><literal>no</literal></entry>
					</row>
					<row>
						<entry><literal>catchup_newsgroup</literal></entry>
						<entry>quad</entry>
						<entry><literal>ask-yes</literal></entry>
					</row>
					<row>
						<entry><literal>followup_to_poster</literal></entry>
						<entry>quad</entry>
						<entry><literal>ask-yes</literal></entry>
					</row>
					<row>
						<entry><literal>group_index_format</literal></entry>
						<entry>string</entry>
						<entry><literal>%4C %M%N %5s  %-45.45f %d</literal></entry>
					</row>
					<row>
						<entry><literal>inews</literal></entry>
						<entry>string</entry>
						<entry>(empty)</entry>
					</row>
					<row>
						<entry><literal>mime_subject</literal></entry>
						<entry>boolean</entry>
						<entry><literal>yes</literal></entry>
					</row>
					<row>
						<entry><literal>newsgroups_charset</literal></entry>
						<entry>string</entry>
						<entry><literal>utf-8</literal></entry>
					</row>
					<row>
						<entry><literal>newsrc</literal></entry>
						<entry>string</entry>
						<entry><literal>~/.newsrc</literal></entry>
					</row>
					<row>
						<entry><literal>news_cache_dir</literal></entry>
						<entry>string</entry>
						<entry><literal>~/.mutt</literal></entry>
					</row>
					<row>
						<entry><literal>news_server</literal></entry>
						<entry>string</entry>
						<entry>(empty)</entry>
					</row>
					<row>
						<entry><literal>nntp_authenticators</literal></entry>
						<entry>string</entry>
						<entry>(empty)</entry>
					</row>
					<row>
						<entry><literal>nntp_context</literal></entry>
						<entry>number</entry>
						<entry><literal>1000</literal></entry>
					</row>
					<row>
						<entry><literal>nntp_listgroup</literal></entry>
						<entry>boolean</entry>
						<entry><literal>yes</literal></entry>
					</row>
					<row>
						<entry><literal>nntp_load_description</literal></entry>
						<entry>boolean</entry>
						<entry><literal>yes</literal></entry>
					</row>
					<row>
						<entry><literal>nntp_pass</literal></entry>
						<entry>string</entry>
						<entry>(empty)</entry>
					</row>
					<row>
						<entry><literal>nntp_poll</literal></entry>
						<entry>number</entry>
						<entry><literal>60</literal></entry>
					</row>
					<row>
						<entry><literal>nntp_user</literal></entry>
						<entry>string</entry>
						<entry>(empty)</entry>
					</row>
					<row>
						<entry><literal>post_moderated</literal></entry>
						<entry>quad</entry>
						<entry><literal>ask-yes</literal></entry>
					</row>
					<row>
						<entry><literal>save_unsubscribed</literal></entry>
						<entry>boolean</entry>
						<entry><literal>no</literal></entry>
					</row>
					<row>
						<entry><literal>show_new_news</literal></entry>
						<entry>boolean</entry>
						<entry><literal>yes</literal></entry>
					</row>
					<row>
						<entry><literal>show_only_unread</literal></entry>
						<entry>boolean</entry>
						<entry><literal>no</literal></entry>
					</row>
					<row>
						<entry><literal>x_comment_to</literal></entry>
						<entry>boolean</entry>
						<entry><literal>no</literal></entry>
					</row>
				</tbody>
			</tgroup>
		</table>
	</sect2>

	<sect2 id="nntp-functions">
		<title>Functions</title>

		<table id="table-nntp-functions">
			<title>NNTP Functions</title>
			<tgroup cols="4">
				<thead>
					<row>
						<entry>Menus</entry>
						<entry>Default Key</entry>
						<entry>Function</entry>
						<entry>Description</entry>
					</row>
				</thead>
				<tbody>
					<row>
						<entry>browser,index</entry>
						<entry>y</entry>
						<entry><literal>&lt;catchup&gt;</literal></entry>
						<entry>mark all articles in newsgroup as read</entry>
					</row>
					<row>
						<entry>index,pager</entry>
						<entry>i</entry>
						<entry><literal>&lt;change-newsgroup&gt;</literal></entry>
						<entry>open a different newsgroup</entry>
					</row>
					<row>
						<entry>pager</entry>
						<entry>X</entry>
						<entry><literal>&lt;change-vfolder&gt;</literal></entry>
						<entry>open a different virtual folder</entry>
					</row>
					<row>
						<entry>compose</entry>
						<entry>o</entry>
						<entry><literal>&lt;edit-followup-to&gt;</literal></entry>
						<entry>edit the Followup-To field</entry>
					</row>
					<row>
						<entry>compose</entry>
						<entry>N</entry>
						<entry><literal>&lt;edit-newsgroups&gt;</literal></entry>
						<entry>edit the newsgroups list</entry>
					</row>
					<row>
						<entry>compose</entry>
						<entry>x</entry>
						<entry><literal>&lt;edit-x-comment-to&gt;</literal></entry>
						<entry>edit the X-Comment-To field</entry>
					</row>
					<row>
						<entry>pager</entry>
						<entry>+</entry>
						<entry><literal>&lt;entire-thread&gt;</literal></entry>
						<entry>read entire thread of the current message</entry>
					</row>
					<row>
						<entry>attachment,index,pager</entry>
						<entry>F</entry>
						<entry><literal>&lt;followup-message&gt;</literal></entry>
						<entry>followup to newsgroup</entry>
					</row>
					<row>
						<entry>pager</entry>
						<entry>`</entry>
						<entry><literal>&lt;modify-labels&gt;</literal></entry>
						<entry>modify (notmuch) tags</entry>
					</row>
					<row>
						<entry>index,pager</entry>
						<entry>P</entry>
						<entry><literal>&lt;post-message&gt;</literal></entry>
						<entry>post message to newsgroup</entry>
					</row>
					<row>
						<entry>browser</entry>
						<entry>g</entry>
						<entry><literal>&lt;reload-active&gt;</literal></entry>
						<entry>load list of all newsgroups from NNTP server</entry>
					</row>
					<row>
						<entry>browser</entry>
						<entry>s</entry>
						<entry><literal>&lt;subscribe&gt;</literal></entry>
						<entry>subscribe to current mbox (IMAP/NNTP only)</entry>
					</row>
					<row>
						<entry>browser</entry>
						<entry>S</entry>
						<entry><literal>&lt;subscribe-pattern&gt;</literal></entry>
						<entry>subscribe to newsgroups matching a pattern</entry>
					</row>
					<row>
						<entry>browser</entry>
						<entry>Y</entry>
						<entry><literal>&lt;uncatchup&gt;</literal></entry>
						<entry>mark all articles in newsgroup as unread</entry>
					</row>
					<row>
						<entry>browser</entry>
						<entry>u</entry>
						<entry><literal>&lt;unsubscribe&gt;</literal></entry>
						<entry>unsubscribe from current mbox (IMAP/NNTP only)</entry>
					</row>
					<row>
						<entry>browser</entry>
						<entry>U</entry>
						<entry><literal>&lt;unsubscribe-pattern&gt;</literal></entry>
						<entry>unsubscribe from newsgroups matching a pattern</entry>
					</row>
					<row>
						<entry>index,pager</entry>
						<entry>Alt-i</entry>
						<entry><literal>&lt;change-newsgroup-readonly&gt;</literal></entry>
						<entry>open a different newsgroup in read only mode</entry>
					</row>
					<row>
						<entry>attachment,index,pager</entry>
						<entry>Alt-F</entry>
						<entry><literal>&lt;forward-to-group&gt;</literal></entry>
						<entry>forward to newsgroup</entry>
					</row>
					<row>
						<entry>index</entry>
						<entry>(none)</entry>
						<entry><literal>&lt;get-children&gt;</literal></entry>
						<entry>get all children of the current message</entry>
					</row>
					<row>
						<entry>index</entry>
						<entry>Alt-G</entry>
						<entry><literal>&lt;get-parent&gt;</literal></entry>
						<entry>get parent of the current message</entry>
					</row>
					<row>
						<entry>index,pager</entry>
						<entry>(none)</entry>
						<entry><literal>&lt;imap-fetch-mail&gt;</literal></entry>
						<entry>force retrieval of mail from IMAP server</entry>
					</row>
					<row>
						<entry>index,pager</entry>
						<entry>(none)</entry>
						<entry><literal>&lt;imap-logout-all&gt;</literal></entry>
						<entry>logout from all IMAP servers</entry>
					</row>
					<row>
						<entry>pager</entry>
						<entry>(none)</entry>
						<entry><literal>&lt;modify-labels-then-hide&gt;</literal></entry>
						<entry>modify labeld and then hide message</entry>
					</row>
					<row>
						<entry>index</entry>
						<entry>(none)</entry>
						<entry><literal>&lt;reconstruct-thread&gt;</literal></entry>
						<entry>reconstruct thread containing current message</entry>
					</row>
					<row>
						<entry>pager</entry>
						<entry>Alt-X</entry>
						<entry><literal>&lt;vfolder-from-query&gt;</literal></entry>
						<entry>generate virtual folder from query</entry>
					</row>
					<row>
						<entry>index</entry>
						<entry>Ctrl-G</entry>
						<entry><literal>&lt;get-message&gt;</literal></entry>
						<entry>get message with Message-Id</entry>
					</row>
				</tbody>
			</tgroup>
		</table>
	</sect2>

	<sect2 id="nntp-commands">
		<title>Commands</title>
	</sect2>

	<sect2 id="nntp-colors">
		<title>Colors</title>
		<para>None</para>
	</sect2>

	<sect2 id="nntp-sort">
		<title>Sort</title>
		<para>None</para>
	</sect2>

	<sect2 id="nntp-muttrc">
		<title>Muttrc</title>
	</sect2>

	<sect2 id="nntp-see-also">
		<title>See Also</title>

		<itemizedlist>
			<listitem><para><ulink url="https://github.com/neomutt/neomutt/wiki">NeoMutt Project</ulink></para></listitem>
			<listitem><para><link linkend="compile-time-features">Compile-Time Features</link></para></listitem>
		</itemizedlist>
	</sect2>

	<sect2 id="nntp-known-bugs">
		<title>Known Bugs</title>
	</sect2>

	<sect2 id="nntp-credits">
		<title>Credits</title>
		<itemizedlist>
		<listitem><para>Vsevolod Volkov <email>vvv@mutt.org.ua</email></para></listitem>
		<listitem><para>Felix von Leitner <email>leitner@fefe.de</email></para></listitem>
		<listitem><para>Richard Russon <email>rich@flatcap.org</email></para></listitem>
		</itemizedlist>
	</sect2>
</sect1>

</chapter>

<chapter id="configuration">
<title>Configuration</title>

<sect1 id="configuration-files">
<title>Location of Initialization Files</title>

<para>
While the default configuration (or <quote>preferences</quote>) make
Mutt usable right out of the box, it is often desirable to tailor Mutt
to suit your own tastes. When Mutt is first invoked, it will attempt to
read the <quote>system</quote> configuration file (defaults set by your
local system administrator), unless the <quote>-n</quote> <link
linkend="commandline">command line</link> option is specified.  This
file is typically <literal>/usr/local/share/mutt/Muttrc</literal> or
<literal>/etc/Muttrc</literal>. Mutt will next look for a file named
<literal>.muttrc</literal> in your home directory.  If this file does
not exist and your home directory has a subdirectory named
<literal>.mutt</literal>, Mutt tries to load a file named
<literal>.mutt/muttrc</literal>.
</para>

<para>
<literal>.muttrc</literal> is the file where you will usually place your
<link linkend="commands">commands</link> to configure Mutt.
</para>

<para>
In addition, Mutt supports version specific configuration files that are
parsed instead of the default files as explained above.  For instance,
if your system has a <literal>Muttrc-0.88</literal> file in the system
configuration directory, and you are running version 0.88 of Mutt, this
file will be sourced instead of the <literal>Muttrc</literal> file.  The
same is true of the user configuration file, if you have a file
<literal>.muttrc-0.88.6</literal> in your home directory, when you run
Mutt version 0.88.6, it will source this file instead of the default
<literal>.muttrc</literal> file.  The version number is the same which
is visible using the <quote>-v</quote> <link
linkend="commandline">command line</link> switch or using the
<literal>show-version</literal> key (default: V) from the index menu.
</para>

</sect1>

<sect1 id="muttrc-syntax" xreflabel="Syntax of Initialization Files">
<title>Syntax of Initialization Files</title>

<para>
An initialization file consists of a series of <link
linkend="commands">commands</link>.  Each line of the file may contain
one or more commands.  When multiple commands are used, they must be
separated by a semicolon (<quote>;</quote>).
</para>

<example id="ex-rc-multiple-cmds">
<title>Multiple configuration commands per line</title>
<screen>
set realname='Mutt user' ; ignore x-
</screen>
</example>

<para>
The hash mark, or pound sign (<quote>#</quote>), is used as a
<quote>comment</quote> character. You can use it to annotate your
initialization file. All text after the comment character to the end of
the line is ignored.
</para>

<example id="ex-ec-comment">
<title>Commenting configuration files</title>
<screen>
my_hdr X-Disclaimer: Why are you listening to me? <emphasis role="comment"># This is a comment</emphasis>
</screen>
</example>

<para>
Single quotes (<quote>'</quote>) and double quotes (<quote>"</quote>)
can be used to quote strings which contain spaces or other special
characters.  The difference between the two types of quotes is similar
to that of many popular shell programs, namely that a single quote is
used to specify a literal string (one that is not interpreted for shell
variables or quoting with a backslash [see next paragraph]), while
double quotes indicate a string for which should be evaluated.  For
example, backticks are evaluated inside of double quotes, but
<emphasis>not</emphasis> for single quotes.
</para>

<para>
<quote>\</quote> quotes the next character, just as in shells such as
bash and zsh.  For example, if want to put quotes <quote>"</quote>
inside of a string, you can use <quote>\</quote> to force the next
character to be a literal instead of interpreted character.
</para>

<example id="ex-rc-quote">
<title>Escaping quotes in configuration files</title>
<screen>
set realname="Michael \"MuttDude\" Elkins"
</screen>
</example>

<para>
<quote>\\</quote> means to insert a literal <quote>\</quote> into the line.
<quote>\n</quote> and <quote>\r</quote> have their usual C meanings of linefeed and
carriage-return, respectively.
</para>

<para>
A <quote>\</quote> at the end of a line can be used to split commands
over multiple lines as it <quote>escapes</quote> the line end, provided
that the split points don't appear in the middle of command names. Lines
are first concatenated before interpretation so that a multi-line can be
commented by commenting out the first line only.
</para>

<example id="ex-rc-split">
<title>Splitting long configuration commands over several lines</title>
<screen>
set status_format="some very \
long value split \
over several lines"
</screen>
</example>

<para>
It is also possible to substitute the output of a Unix command in an
initialization file.  This is accomplished by enclosing the command in
backticks (``). In <xref linkend="ex-rc-backtick"/>, the output of the
Unix command <quote>uname -a</quote> will be substituted before the line
is parsed.  Since initialization files are line oriented, only the first
line of output from the Unix command will be substituted.
</para>

<example id="ex-rc-backtick">
<title>Using external command's output in configuration files</title>
<screen>
my_hdr X-Operating-System: `uname -a`
</screen>
</example>

<para>
Both environment variables and Mutt variables can be accessed by
prepending <quote>$</quote> to the name of the variable. For example,
</para>

<example id="ex-rc-env">
<title>Using environment variables in configuration files</title>
<screen>
set record=+sent_on_$HOSTNAME
</screen>
</example>

<para>
will cause Mutt to save outgoing messages to a folder named
<quote>sent_on_kremvax</quote> if the environment variable
<literal>$HOSTNAME</literal> is set to <quote>kremvax.</quote> (See
<link linkend="record">$record</link> for details.)
</para>

<para>
Mutt expands the variable when it is assigned, not when it is used. If
the value of a variable on the right-hand side of an assignment changes
after the assignment, the variable on the left-hand side will not be
affected.
</para>

<para>
The commands understood by Mutt are explained in the next paragraphs.
For a complete list, see the <link linkend="commands">command
reference</link>.
</para>

<para>
All configuration files are expected to be in the current locale as
specified by the <link linkend="charset">$charset</link> variable which
doesn't have a default value since it's determined by Mutt at startup.
If a configuration file is not encoded in the same character set the
<link linkend="config-charset">$config_charset</link> variable should be
used: all lines starting with the next are recoded from <link
linkend="config-charset">$config_charset</link> to <link
linkend="charset">$charset</link>.
</para>

<para>
This mechanism should be avoided if possible as it has the following
implications:
</para>

<itemizedlist>

<listitem><para>These variables should be set early in a configuration
file with <link linkend="charset">$charset</link> preceding <link
linkend="config-charset">$config_charset</link> so Mutt knows what
character set to convert to.</para></listitem>

<listitem><para>If <link linkend="config-charset">$config_charset</link>
is set, it should be set in each configuration file because the value is
global and <emphasis>not</emphasis> per configuration
file.</para></listitem>

<listitem><para>Because Mutt first recodes a line before it attempts to
parse it, a conversion introducing question marks or other characters as
part of errors (unconvertable characters, transliteration) may introduce
syntax errors or silently change the meaning of certain tokens
(e.g. inserting question marks into regular
expressions).</para></listitem>

</itemizedlist>

</sect1>

<sect1 id="addrgroup">
<title>Address Groups</title>

<para>Usage:</para>

<cmdsynopsis>
<command>group</command>
<arg choice="opt" rep="repeat">
<option>-group</option>
<replaceable class="parameter">name</replaceable>
</arg>
<group choice="req">
<arg choice="plain" rep="repeat">
<option>-rx</option>
<replaceable class="parameter">expr</replaceable>
</arg>
<arg choice="plain" rep="repeat">
<option>-addr</option>
<replaceable class="parameter">expr</replaceable>
</arg>
</group>

<command>ungroup</command>
<arg choice="opt" rep="repeat">
<option>-group</option>
<replaceable class="parameter">name</replaceable>
</arg>
<group choice="req">
<arg choice="plain">
<replaceable class="parameter">*</replaceable>
</arg>
<arg choice="plain" rep="repeat">
<option>-rx</option>
<replaceable class="parameter">expr</replaceable>
</arg>
<arg choice="plain" rep="repeat">
<option>-addr</option>
<replaceable class="parameter">expr</replaceable>
</arg>
</group>
</cmdsynopsis>

<para>
Mutt supports grouping addresses logically into named groups. An address
or address pattern can appear in several groups at the same time. These
groups can be used in <link linkend="patterns">patterns</link> (for searching, limiting and tagging) and
in hooks by using group patterns. This can be useful to classify mail
and take certain actions depending on in what groups the message is.
For example, the mutt user's mailing list would fit into the categories
<quote>mailing list</quote> and <quote>mutt-related</quote>. Using <link
linkend="send-hook"><literal>send-hook</literal></link>, the sender can
be set to a dedicated one for writing mailing list messages, and the
signature could be set to a mutt-related one for writing to a mutt list
&mdash; for other lists, the list sender setting still applies but a
different signature can be selected. Or, given a group only containing
recipients known to accept encrypted mail,
<quote>auto-encryption</quote> can be achieved easily.
</para>

<para>
The <command>group</command> command is used to directly add either
addresses or regular expressions to the specified group or groups. The
different categories of arguments to the <command>group</command>
command can be in any order. The flags <literal>-rx</literal> and
<literal>-addr</literal> specify what the following strings (that cannot
begin with a hyphen) should be interpreted as: either a regular
expression or an email address, respectively.
</para>

<para>
These address groups can also be created implicitly by the <link
linkend="alias"><command>alias</command></link>, <link
linkend="lists"><command>lists</command></link>, <link
linkend="lists"><command>subscribe</command></link> and <link
linkend="alternates"><command>alternates</command></link> commands by
specifying the optional <literal>-group</literal> option. For example,
</para>

<screen>
alternates -group me address1 address2
alternates -group me -group work address3
</screen>

<para>
would create a group named <quote>me</quote> which contains all your
addresses and a group named <quote>work</quote> which contains only your
work address <emphasis>address3</emphasis>. Besides many other
possibilities, this could be used to automatically mark your own
messages in a mailing list folder as read or use a special signature for
work-related messages.
</para>

<para>
The <command>ungroup</command> command is used to remove addresses or
regular expressions from the specified group or groups. The syntax is
similar to the <command>group</command> command, however the special
character <literal>*</literal> can be used to empty a group of all of
its contents. As soon as a group gets empty because all addresses and
regular expressions have been removed, it'll internally be removed, too
(i.e. there cannot be an empty group). When removing regular expressions
from a group, the pattern must be specified exactly as given to the
<command>group</command> command or <literal>-group</literal> argument.
</para>

</sect1>

<sect1 id="alias">
<title>Defining/Using Aliases</title>

<para>Usage:</para>

<cmdsynopsis>
<command>alias</command>
<arg choice="opt" rep="repeat">
<option>-group</option>
<replaceable class="parameter">name</replaceable>
</arg>
<arg choice="plain">
<replaceable class="parameter">key</replaceable>
</arg>
<arg choice="plain">
<replaceable class="parameter">address</replaceable>
</arg>
<arg choice="opt" rep="repeat">
<replaceable class="parameter">address</replaceable>
</arg>

<command>unalias</command>
<arg choice="opt" rep="repeat">
<option>-group</option>
<replaceable>name</replaceable>
</arg>
<group choice="req">
<arg choice="plain">
<replaceable class="parameter">*</replaceable>
</arg>
<arg choice="plain" rep="repeat">
<replaceable class="parameter">key</replaceable>
</arg>
</group>
</cmdsynopsis>

<para>
It's usually very cumbersome to remember or type out the address of
someone you are communicating with.  Mutt allows you to create
<quote>aliases</quote> which map a short string to a full address.
</para>

<note>
<para>
If you want to create an alias for more than one address, you
<emphasis>must</emphasis> separate the addresses with a comma
(<quote>,</quote>).
</para>
</note>

<para>
The optional <literal>-group</literal> argument to
<command>alias</command> causes the aliased address(es) to be added to
the named <emphasis>group</emphasis>.
</para>

<para>
To remove an alias or aliases (<quote>*</quote> means all aliases):
</para>

<screen>
alias muttdude me@cs.hmc.edu (Michael Elkins)
alias theguys manny, moe, jack
</screen>

<para>
Unlike other mailers, Mutt doesn't require aliases to be defined in a
special file.  The <command>alias</command> command can appear anywhere
in a configuration file, as long as this file is <link
linkend="source"><command>source</command>d</link>.  Consequently, you
can have multiple alias files, or you can have all aliases defined in
your <literal>.muttrc</literal>.
</para>

<para>
On the other hand, the <link
linkend="create-alias"><literal>&lt;create-alias&gt;</literal></link>
function can use only one file, the one pointed to by the <link
linkend="alias-file">$alias_file</link> variable (which is
<literal>~/.muttrc</literal> by default). This file is not special
either, in the sense that Mutt will happily append aliases to any file,
but in order for the new aliases to take effect you need to explicitly
<link linkend="source"><command>source</command></link> this file too.
</para>

<example id="ex-alias-external">
<title>Configuring external alias files</title>
<screen>
source /usr/local/share/Mutt.aliases
source ~/.mail_aliases
set alias_file=~/.mail_aliases
</screen>
</example>

<para>
To use aliases, you merely use the alias at any place in Mutt where Mutt
prompts for addresses, such as the <emphasis>To:</emphasis> or
<emphasis>Cc:</emphasis> prompt.  You can also enter aliases in your
editor at the appropriate headers if you have the <link
linkend="edit-headers">$edit_headers</link> variable set.
</para>

<para>
In addition, at the various address prompts, you can use the tab
character to expand a partial alias to the full alias.  If there are
multiple matches, Mutt will bring up a menu with the matching aliases.
In order to be presented with the full list of aliases, you must hit tab
without a partial alias, such as at the beginning of the prompt or after
a comma denoting multiple addresses.
</para>

<para>
In the alias menu, you can select as many aliases as you want with the
<literal>select-entry</literal> key (default: &lt;Return&gt;), and use
the <emphasis>exit</emphasis> key (default: q) to return to the address
prompt.
</para>

</sect1>

<sect1 id="bind">
<title>Changing the Default Key Bindings</title>

<para>Usage:</para>

<cmdsynopsis>
<command>bind</command>
<arg choice="plain">
<replaceable class="parameter">map</replaceable>
</arg>
<arg choice="plain">
<replaceable class="parameter">key</replaceable>
</arg>
<arg choice="plain">
<replaceable class="parameter">function</replaceable>
</arg>
</cmdsynopsis>

<para>
This command allows you to change the default key bindings (operation
invoked when pressing a key).
</para>

<para>
<emphasis>map</emphasis> specifies in which menu the binding belongs.
Multiple maps may be specified by separating them with commas (no
additional whitespace is allowed). The currently defined maps are:
</para>

<anchor id="maps"/>
<variablelist>

<varlistentry>
<term>generic</term>
<listitem>
<para>
This is not a real menu, but is used as a fallback for all of the other
menus except for the pager and editor modes.  If a key is not defined in
another menu, Mutt will look for a binding to use in this menu.  This
allows you to bind a key to a certain function in multiple menus instead
of having multiple <command>bind</command> statements to accomplish the
same task.
</para>
</listitem>
</varlistentry>
<varlistentry>
<term>alias</term>
<listitem>
<para>
The alias menu is the list of your personal aliases as defined in your
<literal>.muttrc</literal>.  It is the mapping from a short alias name
to the full email address(es) of the recipient(s).
</para>
</listitem>
</varlistentry>
<varlistentry>
<term>attach</term>
<listitem>
<para>
The attachment menu is used to access the attachments on received
messages.
</para>
</listitem>
</varlistentry>
<varlistentry>
<term>browser</term>
<listitem>
<para>
The browser is used for both browsing the local directory structure, and
for listing all of your incoming mailboxes.
</para>
</listitem>
</varlistentry>
<varlistentry>
<term>editor</term>
<listitem>
<para>
The editor is used to allow the user to enter a single line of text, such as
the <emphasis>To</emphasis> or <emphasis>Subject</emphasis> prompts in the
<literal>compose</literal> menu.
</para>
</listitem>
</varlistentry>
<varlistentry>
<term>index</term>
<listitem>
<para>
The index is the list of messages contained in a mailbox.
</para>
</listitem>
</varlistentry>
<varlistentry>
<term>compose</term>
<listitem>
<para>
The compose menu is the screen used when sending a new message.
</para>
</listitem>
</varlistentry>
<varlistentry>
<term>pager</term>
<listitem>
<para>
The pager is the mode used to display message/attachment data, and help
listings.
</para>
</listitem>
</varlistentry>
<varlistentry>
<term>pgp</term>
<listitem>
<para>
The pgp menu is used to select the OpenPGP keys used to encrypt outgoing
messages.
</para>
</listitem>
</varlistentry>
<varlistentry>
<term>smime</term>
<listitem>
<para>
The smime menu is used to select the OpenSSL certificates used to
encrypt outgoing messages.
</para>
</listitem>
</varlistentry>
<varlistentry>
<term>postpone</term>
<listitem>
<para>
The postpone menu is similar to the index menu, except is used when
recalling a message the user was composing, but saved until later.
</para>
</listitem>
</varlistentry>
<varlistentry>
<term>query</term>
<listitem>
<para>
The query menu is the browser for results returned by <link
linkend="query-command">$query_command</link>.
</para>
</listitem>
</varlistentry>
<varlistentry>
<term>mix</term>
<listitem>
<para>
The mixmaster screen is used to select remailer options for outgoing
messages (if Mutt is compiled with Mixmaster support).
</para>
</listitem>
</varlistentry>
</variablelist>

<para>
<emphasis>key</emphasis> is the key (or key sequence) you wish to bind.
To specify a control character, use the sequence
<emphasis>\Cx</emphasis>, where <emphasis>x</emphasis> is the letter of
the control character (for example, to specify control-A use
<quote>\Ca</quote>).  Note that the case of <emphasis>x</emphasis> as
well as <emphasis>\C</emphasis> is ignored, so that
<emphasis>\CA</emphasis>, <emphasis>\Ca</emphasis>,
<emphasis>\cA</emphasis> and <emphasis>\ca</emphasis> are all
equivalent.  An alternative form is to specify the key as a three digit
octal number prefixed with a <quote>\</quote> (for example
<emphasis>\177</emphasis> is equivalent to <emphasis>\c?</emphasis>). In
addition, <emphasis>key</emphasis> may be a symbolic name as shown in
<xref linkend="tab-key-names"/>.
</para>

<table id="tab-key-names">
<title>Symbolic key names</title>
<tgroup cols="2">
<thead>
<row><entry>Symbolic name</entry><entry>Meaning</entry></row>
</thead>
<tbody>
<row><entry>\t</entry><entry>tab</entry></row>
<row><entry>&lt;tab&gt;</entry><entry>tab</entry></row>
<row><entry>&lt;backtab&gt;</entry><entry>backtab / shift-tab</entry></row>
<row><entry>\r</entry><entry>carriage return</entry></row>
<row><entry>\n</entry><entry>newline</entry></row>
<row><entry>\e</entry><entry>escape</entry></row>
<row><entry>&lt;esc&gt;</entry><entry>escape</entry></row>
<row><entry>&lt;up&gt;</entry><entry>up arrow</entry></row>
<row><entry>&lt;down&gt;</entry><entry>down arrow</entry></row>
<row><entry>&lt;left&gt;</entry><entry>left arrow</entry></row>
<row><entry>&lt;right&gt;</entry><entry>right arrow</entry></row>
<row><entry>&lt;pageup&gt;</entry><entry>Page Up</entry></row>
<row><entry>&lt;pagedown&gt;</entry><entry>Page Down</entry></row>
<row><entry>&lt;backspace&gt;</entry><entry>Backspace</entry></row>
<row><entry>&lt;delete&gt;</entry><entry>Delete</entry></row>
<row><entry>&lt;insert&gt;</entry><entry>Insert</entry></row>
<row><entry>&lt;enter&gt;</entry><entry>Enter</entry></row>
<row><entry>&lt;return&gt;</entry><entry>Return</entry></row>
<row><entry>&lt;home&gt;</entry><entry>Home</entry></row>
<row><entry>&lt;end&gt;</entry><entry>End</entry></row>
<row><entry>&lt;space&gt;</entry><entry>Space bar</entry></row>
<row><entry>&lt;f1&gt;</entry><entry>function key 1</entry></row>
<row><entry>&lt;f10&gt;</entry><entry>function key 10</entry></row>
</tbody>
</tgroup>
</table>

<para>
The <literal>&lt;what-key&gt;</literal> function can be used to
explore keycode and symbolic names for other keys on your keyboard.
Executing this function will display information about each key
pressed, until terminated by <literal>^G</literal>.
</para>

<para>
<emphasis>key</emphasis> does not need to be enclosed in quotes unless
it contains a space (<quote>&nbsp;</quote>) or semi-colon
(<quote>;</quote>).
</para>

<para>
<emphasis>function</emphasis> specifies which action to take when
<emphasis>key</emphasis> is pressed.  For a complete list of functions,
see the <link linkend="functions">reference</link>. Note that the
<command>bind</command> expects <emphasis>function</emphasis> to be
specified without angle brackets.
</para>

<para>
The special function <literal>&lt;noop&gt;</literal> unbinds the
specified key sequence.
</para>

</sect1>

<sect1 id="charset-hook">
<title>Defining Aliases for Character Sets</title>

<para>Usage:</para>

<cmdsynopsis>
<command>charset-hook</command>
<arg choice="plain">
<replaceable class="parameter">alias</replaceable>
</arg>
<arg choice="plain">
<replaceable class="parameter">charset</replaceable>
</arg>

<command>iconv-hook<anchor id="iconv-hook"/></command>
<arg choice="plain">
<replaceable class="parameter">charset</replaceable>
</arg>
<arg choice="plain">
<replaceable class="parameter">local-charset</replaceable>
</arg>
</cmdsynopsis>

<para>
The <command>charset-hook</command> command defines an alias for a
character set.  This is useful to properly display messages which are
tagged with a character set name not known to Mutt.
</para>

<para>
The <command>iconv-hook</command> command defines a system-specific name
for a character set.  This is helpful when your systems character
conversion library insists on using strange, system-specific names for
character sets.
</para>

</sect1>

<sect1 id="folder-hook">
<title>Setting Variables Based Upon Mailbox</title>

<para>Usage:</para>

<cmdsynopsis>
<command>folder-hook</command>
<arg choice="plain">
<replaceable class="parameter">[!]regexp</replaceable>
</arg>
<arg choice="plain">
<replaceable class="parameter">command</replaceable>
</arg>
</cmdsynopsis>

<para>
It is often desirable to change settings based on which mailbox you are
reading.  The <command>folder-hook</command> command provides a method
by which you can execute any configuration command.
<emphasis>regexp</emphasis> is a regular expression specifying in which
mailboxes to execute <emphasis>command</emphasis> before loading.  If a
mailbox matches multiple <command>folder-hook</command>s, they are
executed in the order given in the <literal>.muttrc</literal>.
</para>

<para>
The regexp parameter has <link linkend="shortcuts">mailbox
shortcut</link> expansion performed on the first character.
See  <xref linkend="mailbox-hook"/> for more details.
</para>

<note>
<para>
If you use the <quote>!</quote> shortcut for <link
linkend="spoolfile">$spoolfile</link> at the beginning of the pattern,
you must place it inside of double or single quotes in order to
distinguish it from the logical <emphasis>not</emphasis> operator for
the expression.
</para>
</note>

<note>
<para>
Settings are <emphasis>not</emphasis> restored when you leave the
mailbox.  For example, a command action to perform is to change the
sorting method based upon the mailbox being read:
</para>

<screen>
folder-hook mutt "set sort=threads"</screen>

<para>
However, the sorting method is not restored to its previous value when
reading a different mailbox.  To specify a <emphasis>default</emphasis>
command, use the pattern <quote>.</quote> before other
<command>folder-hook</command>s adjusting a value on a per-folder basis
because <command>folder-hook</command>s are evaluated in the order given
in the configuration file.
</para>
</note>

<note>
<para>
The keyboard buffer will not be processed until after all hooks
are run; multiple <link linkend="push">push</link> or <link
linkend="exec">exec</link> commands will end up being processed in
reverse order.
</para>
</note>

<para>
The following example will set the <link linkend="sort">sort</link>
variable to <literal>date-sent</literal> for all folders but to
<literal>threads</literal> for all folders containing
<quote>mutt</quote> in their name.
</para>

<example id="ex-folder-sorting">
<title>Setting sort method based on mailbox name</title>
<screen>
folder-hook . "set sort=date-sent"
folder-hook mutt "set sort=threads"
</screen>
</example>

</sect1>

<sect1 id="macro">
<title>Keyboard Macros</title>

<para>Usage:</para>

<cmdsynopsis>
<command>macro</command>
<arg choice="plain">
<replaceable class="parameter">menu</replaceable>
</arg>
<arg choice="plain">
<replaceable class="parameter">key</replaceable>
</arg>
<arg choice="plain">
<replaceable class="parameter">sequence</replaceable>
</arg>
<arg choice="opt">
<replaceable class="parameter">description</replaceable>
</arg>
</cmdsynopsis>

<para>
Macros are useful when you would like a single key to perform a series
of actions.  When you press <emphasis>key</emphasis> in menu
<emphasis>menu</emphasis>, Mutt will behave as if you had typed
<emphasis>sequence</emphasis>.  So if you have a common sequence of
commands you type, you can create a macro to execute those commands with
a single key or fewer keys.
</para>

<para>
<emphasis>menu</emphasis> is the <link linkend="maps">map</link> which
the macro will be bound in.  Multiple maps may be specified by
separating multiple menu arguments by commas. Whitespace may not be used
in between the menu arguments and the commas separating them.
</para>

<para>
<emphasis>key</emphasis> and <emphasis>sequence</emphasis> are expanded
by the same rules as the <link linkend="bind">key bindings</link> with
some additions.  The first is that control characters in
<emphasis>sequence</emphasis> can also be specified as
<emphasis>^x</emphasis>.  In order to get a caret (<quote>^</quote>) you
need to use <emphasis>^^</emphasis>.  Secondly, to specify a certain key
such as <emphasis>up</emphasis> or to invoke a function directly, you
can use the format <emphasis>&lt;key name&gt;</emphasis> and
<emphasis>&lt;function name&gt;</emphasis>.  For a listing of key names
see the section on <link linkend="bind">key bindings</link>.  Functions
are listed in the <link linkend="functions">reference</link>.
</para>

<para>
The advantage with using function names directly is that the macros will
work regardless of the current key bindings, so they are not dependent
on the user having particular key definitions.  This makes them more
robust and portable, and also facilitates defining of macros in files
used by more than one user (e.g., the system Muttrc).
</para>

<para>
Optionally you can specify a descriptive text after
<emphasis>sequence</emphasis>, which is shown in the help screens if
they contain a description.
</para>

<note>
<para>
Macro definitions (if any) listed in the help screen(s), are
silently truncated at the screen width, and are not wrapped.
</para>
</note>

</sect1>

<sect1 id="color">
<title>Using Color and Mono Video Attributes</title>

<para>Usage:</para>

<cmdsynopsis>
<command>color</command>
<arg choice="plain">
<replaceable class="parameter">object</replaceable>
</arg>
<arg choice="plain">
<replaceable class="parameter">foreground</replaceable>
</arg>
<arg choice="plain">
<replaceable class="parameter">background</replaceable>
</arg>

<command>color</command>
<group choice="req">
<arg choice="plain">
<option>header</option>
</arg>
<arg choice="plain">
<option>body</option>
</arg>
</group>
<arg choice="plain">
<replaceable class="parameter">foreground</replaceable>
</arg>
<arg choice="plain">
<replaceable class="parameter">background</replaceable>
</arg>
<arg choice="plain">
<replaceable class="parameter">regexp</replaceable>
</arg>

<command>color</command>
<arg choice="plain">
<option><emphasis>index-object</emphasis></option>
</arg>
<arg choice="plain">
<replaceable class="parameter">foreground</replaceable>
</arg>
<arg choice="plain">
<replaceable class="parameter">background</replaceable>
</arg>
<arg choice="plain">
<replaceable class="parameter">pattern</replaceable>
</arg>

<command>uncolor</command>
<group choice="req">
<arg choice="plain">
<option><emphasis>index-object</emphasis></option>
</arg>
<arg choice="plain">
<option>header</option>
</arg>
<arg choice="plain">
<option>body</option>
</arg>
</group>
<group choice="req">
<arg choice="plain">
<replaceable>*</replaceable>
</arg>
<arg choice="plain" rep="repeat">
<replaceable>pattern</replaceable>
</arg>
</group>
</cmdsynopsis>

<para>
If your terminal supports color, you can spice up Mutt by creating your
own color scheme.  To define the color of an object (type of
information), you must specify both a foreground color
<emphasis>and</emphasis> a background color (it is not possible to only
specify one or the other).
</para>

<para>
<emphasis>header</emphasis> and <emphasis>body</emphasis> match
<emphasis>regexp</emphasis> in the header/body of a message,
<emphasis>index-object</emphasis> can match <emphasis>pattern</emphasis>
(see <xref linkend="patterns"/>) in the message index. Note that IMAP
server-side searches (=b, =B, =h) are not supported for color index
patterns.
</para>

<para>
<emphasis>object</emphasis> can be one of:
</para>

<itemizedlist>
<listitem><para>attachment</para></listitem>
<listitem><para>bold (highlighting bold patterns in the body of messages)</para></listitem>
<listitem><para>error (error messages printed by Mutt)</para></listitem>
<listitem><para>hdrdefault (default color of the message header in the pager)</para></listitem>
<listitem><para>index_author (color of the author name in the index, uses <emphasis>pattern</emphasis>)</para></listitem>
<listitem><para>index_collapsed (the number of messages in a collapsed thread in the index)</para></listitem>
<listitem><para>index_date (color of the date field in the index)</para></listitem>
<listitem><para>index_flags (color of the message flags in the index)</para></listitem>
<listitem><para>index_label (color of the message label in the index)</para></listitem>
<listitem><para>index_number (color of the message number in the index)</para></listitem>
<listitem><para>index_size (color of the message size and line number in the index)</para></listitem>
<listitem><para>index_subject (color of the subject in the index, uses <emphasis>pattern</emphasis>)</para></listitem>
<listitem><para>indicator (arrow or bar used to indicate the current item in a menu)</para></listitem>
<listitem><para>markers (the <quote>+</quote> markers at the beginning of wrapped lines in the pager)</para></listitem>
<listitem><para>message (informational messages)</para></listitem>
<listitem><para>normal</para></listitem>
<listitem><para><link linkend="progress">progress</link> (visual progress bar)</para></listitem>
<listitem><para>prompt</para></listitem>
<listitem><para>quoted (text matching <link linkend="quote-regexp">$quote_regexp</link> in the body of a message)</para></listitem>
<listitem><para>quoted1, quoted2, ..., quoted<emphasis>N</emphasis> (higher levels of quoting)</para></listitem>
<listitem><para>search (highlighting of words in the pager)</para></listitem>
<listitem><para>signature</para></listitem><listitem><para>status (mode lines used to display info about the mailbox or message)</para></listitem>
<listitem><para>tilde (the <quote>~</quote> used to pad blank lines in the pager)</para></listitem>
<listitem><para>tree (thread tree drawn in the message index and attachment menu)</para></listitem>
<listitem><para>underline (highlighting underlined patterns in the body of messages)</para></listitem>
</itemizedlist>

<para>
<emphasis>index-object</emphasis> can be one of the following:
</para>

<itemizedlist>
<listitem><para>index (default highlighting of the entire index line, uses <emphasis>pattern</emphasis>)</para></listitem>
<listitem><para>index_date (the date field)</para></listitem>
<listitem><para>index_flags (the message flags, %S %Z, uses <emphasis>pattern</emphasis>)</para></listitem>
<listitem><para>index_number (the message number, %C)</para></listitem>
<listitem><para>index_collapsed (the number of messages in a collapsed thread, %M)</para></listitem>
<listitem><para>index_author (the author name, %A %a %F %L %n, uses <emphasis>pattern</emphasis>)</para></listitem>
<listitem><para>index_subject (the subject, %s, uses <emphasis>pattern</emphasis>)</para></listitem>
<listitem><para>index_size (the message size, %c %l)</para></listitem>
<listitem><para>index_label (the message label, %y %Y)</para></listitem>
<listitem><para>index_tags (the transformed message tags, %g)</para></listitem>
<listitem><para>index_tag (an individual message tag, %G, uses <emphasis>pattern / tag name</emphasis>)</para></listitem>
</itemizedlist>

<para>
<emphasis>foreground</emphasis> and <emphasis>background</emphasis> can
be one of the following:
</para>

<itemizedlist>
<listitem><para>white</para></listitem>
<listitem><para>black</para></listitem>
<listitem><para>green</para></listitem>
<listitem><para>magenta</para></listitem>
<listitem><para>blue</para></listitem>
<listitem><para>cyan</para></listitem>
<listitem><para>yellow</para></listitem>
<listitem><para>red</para></listitem>
<listitem><para>default</para></listitem>
<listitem><para>color<emphasis>x</emphasis></para>
</listitem>
</itemizedlist>

<para>
<emphasis>foreground</emphasis> can optionally be prefixed with the
keyword <literal>bright</literal> to make the foreground color boldfaced
(e.g., <literal>brightred</literal>).
</para>

<para>
If your terminal supports it, the special keyword
<emphasis>default</emphasis> can be used as a transparent color.  The
value <emphasis>brightdefault</emphasis> is also valid.  If Mutt is
linked against the <emphasis>S-Lang</emphasis> library, you also need to
set the <literal>$COLORFGBG</literal> environment variable to the
default colors of your terminal for this to work; for example (for
Bourne-like shells):
</para>

<screen>
set COLORFGBG="green;black"
export COLORFGBG
</screen>

<note>
<para>
The <emphasis>S-Lang</emphasis> library requires you to use the
<emphasis>lightgray</emphasis> and <emphasis>brown</emphasis> keywords
instead of <emphasis>white</emphasis> and <emphasis>yellow</emphasis>
when setting this variable.
</para>
</note>

<note>
<para>
The <command>uncolor</command> command can be applied to the index,
header and body objects only.  It removes entries from the list. You
<emphasis>must</emphasis> specify the same pattern specified in the
<command>color</command> command for it to be removed.  The pattern
<quote>*</quote> is a special token which means to clear the color list
of all entries.
</para>
</note>

<para>
Mutt also recognizes the keywords <emphasis>color0</emphasis>,
<emphasis>color1</emphasis>, ...,
<emphasis>color</emphasis><emphasis>N-1</emphasis>
(<emphasis>N</emphasis> being the number of colors supported by your
terminal).  This is useful when you remap the colors for your display
(for example by changing the color associated with
<emphasis>color2</emphasis> for your xterm), since color names may then
lose their normal meaning.
</para>

<anchor id="mono"/>
<para>
If your terminal does not support color, it is still possible change the
video attributes through the use of the <quote>mono</quote>
command. Usage:
</para>

<cmdsynopsis>
<command>mono</command>
<arg choice="plain">
<replaceable class="parameter">object</replaceable>
</arg>
<arg choice="plain">
<replaceable class="parameter">attribute</replaceable>
</arg>

<command>mono</command>
<group choice="req">
<arg choice="plain">
<option>header</option>
</arg>
<arg choice="plain">
<option>body</option>
</arg>
</group>
<arg choice="plain">
<replaceable class="parameter">attribute</replaceable>
</arg>
<arg choice="plain">
<replaceable class="parameter">regexp</replaceable>
</arg>

<command>mono</command>
<arg choice="plain">
<option>index</option>
</arg>
<arg choice="plain">
<replaceable class="parameter">attribute</replaceable>
</arg>
<arg choice="plain">
<replaceable class="parameter">pattern</replaceable>
</arg>

<command>unmono</command>
<group choice="req">
<arg choice="plain">
<option><emphasis>index-object</emphasis></option>
</arg>
<arg choice="plain">
<option>header</option>
</arg>
<arg choice="plain">
<option>body</option>
</arg>
</group>
<group choice="req">
<arg choice="plain">
<replaceable>*</replaceable>
</arg>
<arg choice="plain" rep="repeat">
<replaceable>pattern</replaceable>
</arg>
</group>
</cmdsynopsis>

<para>
For <emphasis>object</emphasis>, see the <command>color</command>
command. <emphasis>attribute</emphasis> can be one of the following:
</para>

<itemizedlist>
<listitem><para>none</para></listitem>
<listitem><para>bold</para></listitem>
<listitem><para>underline</para></listitem>
<listitem><para>reverse</para></listitem>
<listitem><para>standout</para></listitem>
</itemizedlist>

</sect1>

<sect1 id="msg-hdr-display">
<title>Message Header Display</title>

<sect2 id="hdr-folding">
<title>Header Display</title>

<para>
When displaying a message in the pager, Mutt folds long header lines at
<link linkend="wrap">$wrap</link> columns. Though there're precise rules
about where to break and how, Mutt always folds headers using a tab for
readability. (Note that the sending side is not affected by this, Mutt
tries to implement standards compliant folding.)
</para>

</sect2>

<sect2 id="ignore">
<title>Selecting Headers</title>

<para>Usage:</para>

<cmdsynopsis>
<command>ignore</command>
<arg choice="plain">
<replaceable class="parameter">pattern</replaceable>
</arg>
<arg choice="opt" rep="repeat">
<replaceable class="parameter">pattern</replaceable>
</arg>

<command>unignore</command>
<group choice="req">
<arg choice="plain">
<replaceable>*</replaceable>
</arg>
<arg choice="plain" rep="repeat">
<replaceable>pattern</replaceable>
</arg>
</group>
</cmdsynopsis>

<para>
Messages often have many header fields added by automatic processing
systems, or which may not seem useful to display on the screen.  This
command allows you to specify header fields which you don't normally
want to see in the pager.
</para>

<para>
You do not need to specify the full header field name.  For example,
<quote>ignore content-</quote> will ignore all header fields that begin
with the pattern <quote>content-</quote>. <quote>ignore *</quote> will
ignore all headers.
</para>

<para>
To remove a previously added token from the list, use the
<quote>unignore</quote> command.  The <quote>unignore</quote> command
will make Mutt display headers with the given pattern.  For example, if
you do <quote>ignore x-</quote> it is possible to <quote>unignore
x-mailer</quote>.
</para>

<para>
<quote>unignore *</quote> will remove all tokens from the ignore list.
</para>

<example id="ex-header-weeding">
<title>Header weeding</title>
<screen>
<emphasis role="comment"># Sven's draconian header weeding</emphasis>
ignore *
unignore from date subject to cc
unignore organization organisation x-mailer: x-newsreader: x-mailing-list:
unignore posted-to:
</screen>
</example>

</sect2>

<sect2 id="hdr-order">
<title>Ordering Displayed Headers</title>

<para>Usage:</para>

<cmdsynopsis>
<command>hdr_order</command>
<arg choice="plain">
<replaceable class="parameter">header</replaceable>
</arg>
<arg choice="opt" rep="repeat">
<replaceable class="parameter">header</replaceable>
</arg>

<command>unhdr_order</command>
<group choice="req">
<arg choice="plain">
<replaceable>*</replaceable>
</arg>
<arg choice="plain" rep="repeat">
<replaceable>header</replaceable>
</arg>
</group>
</cmdsynopsis>

<para>
With the <command>hdr_order</command> command you can specify an order
in which Mutt will attempt to present these headers to you when viewing
messages.
</para>

<para>
<quote><command>unhdr_order</command> *</quote> will clear all previous
headers from the order list, thus removing the header order effects set
by the system-wide startup file.
</para>

<example id="ex-hdr-order">
<title>Configuring header display order</title>
<screen>
hdr_order From Date: From: To: Cc: Subject:
</screen>
</example>

</sect2>
</sect1>

<sect1 id="alternates">
<title>Alternative Addresses</title>

<para>Usage:</para>

<cmdsynopsis>
<command>alternates</command>
<arg choice="opt" rep="repeat">
<option>-group</option>
<replaceable>name</replaceable>
</arg>
<arg choice="plain">
<replaceable>regexp</replaceable>
</arg>
<arg choice="opt" rep="repeat">
<replaceable>regexp</replaceable>
</arg>

<command>unalternates</command>
<arg choice="opt" rep="repeat">
<option>-group</option>
<replaceable>name</replaceable>
</arg>
<group choice="req">
<arg choice="plain">
<replaceable>*</replaceable>
</arg>
<arg choice="plain" rep="repeat">
<replaceable>regexp</replaceable>
</arg>
</group>
</cmdsynopsis>

<para>
With various functions, Mutt will treat messages differently, depending
on whether you sent them or whether you received them from someone else.
For instance, when replying to a message that you sent to a different
party, Mutt will automatically suggest to send the response to the
original message's recipients &mdash; responding to yourself won't make
much sense in many cases.  (See <link
linkend="reply-to">$reply_to</link>.)
</para>

<para>
Many users receive e-mail under a number of different addresses. To
fully use Mutt's features here, the program must be able to recognize
what e-mail addresses you receive mail under. That's the purpose of the
<command>alternates</command> command: It takes a list of regular
expressions, each of which can identify an address under which you
receive e-mail.
</para>

<para>
As addresses are matched using regular expressions and not exact strict
comparisons, you should make sure you specify your addresses as precise
as possible to avoid mismatches. For example, if you specify:
</para>

<screen>
alternates user@example
</screen>

<para>
Mutt will consider <quote><literal>some-user@example</literal></quote>
as being your address, too which may not be desired. As a solution, in
such cases addresses should be specified as:
</para>

<screen>
alternates '^user@example$'
</screen>

<para>
The <literal>-group</literal> flag causes all of the subsequent regular
expressions to be added to the named group.
</para>

<para>
The <command>unalternates</command> command can be used to write
exceptions to <command>alternates</command> patterns. If an address
matches something in an <command>alternates</command> command, but you
nonetheless do not think it is from you, you can list a more precise
pattern under an <command>unalternates</command> command.
</para>

<para>
To remove a regular expression from the <command>alternates</command>
list, use the <command>unalternates</command> command with exactly the
same <emphasis>regexp</emphasis>.  Likewise, if the
<emphasis>regexp</emphasis> for an <command>alternates</command> command
matches an entry on the <command>unalternates</command> list, that
<command>unalternates</command> entry will be removed. If the
<emphasis>regexp</emphasis> for <command>unalternates</command> is
<quote>*</quote>, <emphasis>all entries</emphasis> on
<command>alternates</command> will be removed.
</para>

</sect1>

<sect1 id="lists">
<title>Mailing Lists</title>

<anchor id="subscribe"/>
<para>Usage:</para>

<cmdsynopsis>
<command>lists</command>
<arg choice="opt" rep="repeat">
<option>-group</option>
<replaceable class="parameter">name</replaceable>
</arg>
<arg choice="plain">
<replaceable class="parameter">regexp</replaceable>
</arg>
<arg choice="opt" rep="repeat">
<replaceable class="parameter">regexp</replaceable>
</arg>

<command>unlists</command>
<group choice="req">
<arg choice="plain">
<replaceable class="parameter">*</replaceable>
</arg>
<arg choice="plain" rep="repeat">
<replaceable class="parameter">regexp</replaceable>
</arg>
</group>

<command>subscribe</command>
<arg choice="opt" rep="repeat">
<option>-group</option>
<replaceable class="parameter">name</replaceable>
</arg>
<arg choice="plain">
<replaceable class="parameter">regexp</replaceable>
</arg>
<arg choice="opt" rep="repeat">
<replaceable class="parameter">regexp</replaceable>
</arg>

<command>unsubscribe</command>
<group choice="req">
<arg choice="plain">
<replaceable class="parameter">*</replaceable>
</arg>
<arg choice="plain" rep="repeat">
<replaceable class="parameter">regexp</replaceable>
</arg>
</group>
</cmdsynopsis>

<para>
Mutt has a few nice features for <link linkend="using-lists">handling
mailing lists</link>.  In order to take advantage of them, you must
specify which addresses belong to mailing lists, and which mailing lists
you are subscribed to. Mutt also has limited support for auto-detecting
mailing lists: it supports parsing <literal>mailto:</literal> links in
the common <literal>List-Post:</literal> header which has the same
effect as specifying the list address via the <command>lists</command>
command (except the group feature). Once you have done this, the <link
linkend="list-reply"><literal>&lt;list-reply&gt;</literal></link>
function will work for all known lists.  Additionally, when you send a
message to a subscribed list, Mutt will add a Mail-Followup-To header to
tell other users' mail user agents not to send copies of replies to your
personal address.
</para>

<note>
<para>
The Mail-Followup-To header is a non-standard extension which is not
supported by all mail user agents.  Adding it is not bullet-proof
against receiving personal CCs of list messages.  Also note that the
generation of the Mail-Followup-To header is controlled by the <link
linkend="followup-to">$followup_to</link> configuration variable since
it's common practice on some mailing lists to send Cc upon replies
(which is more a group- than a list-reply).
</para>
</note>

<para>
More precisely, Mutt maintains lists of patterns for the addresses of
known and subscribed mailing lists.  Every subscribed mailing list is
known. To mark a mailing list as known, use the <command>list</command>
command.  To mark it as subscribed, use <command>subscribe</command>.
</para>

<para>
You can use regular expressions with both commands. To mark all messages
sent to a specific bug report's address on Debian's bug tracking system
as list mail, for instance, you could say
</para>

<screen>
subscribe [0-9]+.*@bugs.debian.org</screen>

<para>
as it's often sufficient to just give a portion of the list's e-mail
address.
</para>

<para>
Specify as much of the address as you need to to remove ambiguity.  For
example, if you've subscribed to the Mutt mailing list, you will receive
mail addressed to <literal>mutt-users@mutt.org</literal>.  So, to tell
Mutt that this is a mailing list, you could add <literal>lists
mutt-users@</literal> to your initialization file.  To tell Mutt that
you are subscribed to it, add <literal><command>subscribe</command>
mutt-users</literal> to your initialization file instead.  If you also
happen to get mail from someone whose address is
<literal>mutt-users@example.com</literal>, you could use
<literal><command>lists</command> ^mutt-users@mutt\\.org$</literal> or
<literal><command>subscribe</command> ^mutt-users@mutt\\.org$</literal>
to match only mail from the actual list.
</para>

<para>
The <literal>-group</literal> flag adds all of the subsequent regular
expressions to the named <link linkend="addrgroup">address group</link>
in addition to adding to the specified address list.
</para>

<para>
The <quote>unlists</quote> command is used to remove a token from the
list of known and subscribed mailing-lists. Use <quote>unlists *</quote>
to remove all tokens.
</para>

<para>
To remove a mailing list from the list of subscribed mailing lists, but
keep it on the list of known mailing lists, use
<command>unsubscribe</command>.
</para>

</sect1>

<sect1 id="mbox-hook">
<title>Using Multiple Spool Mailboxes</title>

<para>Usage:</para>

<cmdsynopsis>
<command>mbox-hook</command>
<arg choice="plain">
<replaceable class="parameter">[!]regexp</replaceable>
</arg>
<arg choice="plain">
<replaceable class="parameter">mailbox</replaceable>
</arg>
</cmdsynopsis>

<para>
This command is used to move read messages from a specified mailbox to a
different mailbox automatically when you quit or change folders.
<emphasis>regexp</emphasis> is a regular expression specifying the
mailbox to treat as a <quote>spool</quote> mailbox and
<emphasis>mailbox</emphasis> specifies where mail should be saved when
read.
</para>

<para>
The regexp parameter has <link linkend="shortcuts">mailbox
shortcut</link> expansion performed on the first character.
See  <xref linkend="mailbox-hook"/> for more details.
</para>

<para>
Unlike some of the other <emphasis>hook</emphasis> commands, only the
<emphasis>first</emphasis> matching regexp is used (it is not possible
to save read mail in more than a single mailbox).
</para>

</sect1>

<sect1 id="mailboxes">
<title>Monitoring Incoming Mail</title>

<para>Usage:</para>

<cmdsynopsis>
<command>mailboxes</command>
<arg choice="plain">
<replaceable class="parameter">mailbox</replaceable>
</arg>
<arg choice="opt" rep="repeat">
<replaceable class="parameter">mailbox</replaceable>
</arg>

<command>unmailboxes</command>
<group choice="req">
<arg choice="plain">
<replaceable class="parameter">*</replaceable>
</arg>
<arg choice="plain" rep="repeat">
<replaceable class="parameter">mailbox</replaceable>
</arg>
</group>
</cmdsynopsis>

<para>
This command specifies folders which can receive mail and which will be
checked for new messages periodically.
</para>

<para>
<emphasis>folder</emphasis> can either be a local file or directory
(Mbox/Mmdf or Maildir/Mh). If Mutt was built with POP and/or IMAP
support, <emphasis>folder</emphasis> can also be a POP/IMAP folder
URL. The URL syntax is described in <xref linkend="url-syntax"/>, POP
and IMAP are described in <xref linkend="pop"/> and <xref
linkend="imap"/> respectively.
</para>

<para>
Mutt provides a number of advanced features for handling (possibly many)
folders and new mail within them, please refer to <xref
linkend="new-mail"/> for details (including in what situations and how
often Mutt checks for new mail).
</para>

<para>
The <quote>unmailboxes</quote> command is used to remove a token from
the list of folders which receive mail. Use <quote>unmailboxes *</quote>
to remove all tokens.
</para>

<note>
<para>
The folders in the <command>mailboxes</command> command are resolved
when the command is executed, so if these names contain <link
linkend="shortcuts">shortcut characters</link> (such as <quote>=</quote>
and <quote>!</quote>), any variable definition that affects these
characters (like <link linkend="folder">$folder</link> and <link
linkend="spoolfile">$spoolfile</link>) should be set before the
<command>mailboxes</command> command. If none of these shortcuts are
used, a local path should be absolute as otherwise Mutt tries to find it
relative to the directory from where Mutt was started which may not
always be desired.
</para>
</note>

</sect1>

<sect1 id="my-hdr">
<title>User-Defined Headers</title>

<para>Usage:</para>

<cmdsynopsis>
<command>my_hdr</command>
<arg choice="plain">
<replaceable class="parameter">string</replaceable>
</arg>

<command>unmy_hdr</command>
<group choice="req">
<arg choice="plain">
<replaceable class="parameter">*</replaceable>
</arg>
<arg choice="plain" rep="repeat">
<replaceable class="parameter">field</replaceable>
</arg>
</group>
</cmdsynopsis>

<para>
The <command>my_hdr</command> command allows you to create your own
header fields which will be added to every message you send and appear
in the editor if <link linkend="edit-headers">$edit_headers</link> is
set.
</para>

<para>
For example, if you would like to add an <quote>Organization:</quote>
header field to all of your outgoing messages, you can put the command
something like shown in <xref linkend="ex-my-hdr"/> in your
<literal>.muttrc</literal>.
</para>

<example id="ex-my-hdr">
<title>Defining custom headers</title>
<screen>
my_hdr Organization: A Really Big Company, Anytown, USA
</screen>
</example>

<note>
<para>
Space characters are <emphasis>not</emphasis> allowed between the
keyword and the colon (<quote>:</quote>). The standard for electronic
mail (RFC2822) says that space is illegal there, so Mutt enforces the
rule.
</para>
</note>

<para>
If you would like to add a header field to a single message, you should
either set the <link linkend="edit-headers">$edit_headers</link>
variable, or use the <literal>&lt;edit-headers&gt;</literal> function
(default: <quote>E</quote>) in the compose menu so that you can edit the
header of your message along with the body.
</para>

<para>
To remove user defined header fields, use the
<command>unmy_hdr</command> command. You may specify an asterisk
(<quote>*</quote>) to remove all header fields, or the fields to
remove. For example, to remove all <quote>To</quote> and
<quote>Cc</quote> header fields, you could use:
</para>

<screen>
unmy_hdr to cc
</screen>

</sect1>

<sect1 id="save-hook">
<title>Specify Default Save Mailbox</title>

<para>Usage:</para>

<cmdsynopsis>
<command>save-hook</command>
<arg choice="plain">
<replaceable class="parameter">[!]pattern</replaceable>
</arg>
<arg choice="plain">
<replaceable class="parameter">mailbox</replaceable>
</arg>
</cmdsynopsis>

<para>
This command is used to override the default mailbox used when saving
messages. <emphasis>mailbox</emphasis> will be used as the default if
the message matches <emphasis>pattern</emphasis>, see <xref
linkend="pattern-hook"/> for information on the exact format.
</para>

<para>
To provide more flexibility and good defaults, Mutt applies the expandos
of <link linkend="index-format">$index_format</link> to
<emphasis>mailbox</emphasis> after it was expanded.
</para>

<example id="ex-save-hook-exando">
<title>Using %-expandos in <command>save-hook</command></title>
<screen>
<emphasis role="comment"># default: save all to ~/Mail/&lt;author name&gt;</emphasis>
save-hook . ~/Mail/%F

<emphasis role="comment"># save from me@turing.cs.hmc.edu and me@cs.hmc.edu to $folder/elkins</emphasis>
save-hook me@(turing\\.)?cs\\.hmc\\.edu$ +elkins

<emphasis role="comment"># save from aol.com to $folder/spam</emphasis>
save-hook aol\\.com$ +spam
</screen>
</example>

<para>
Also see the <link
linkend="fcc-save-hook"><command>fcc-save-hook</command></link> command.
</para>

</sect1>

<sect1 id="fcc-hook">
<title>Specify Default Fcc: Mailbox When Composing</title>

<para>Usage:</para>

<cmdsynopsis>
<command>fcc-hook</command>
<arg choice="plain">
<replaceable class="parameter">[!]pattern</replaceable>
</arg>
<arg choice="plain">
<replaceable class="parameter">mailbox</replaceable>
</arg>
</cmdsynopsis>

<para>
This command is used to save outgoing mail in a mailbox other than <link
linkend="record">$record</link>.  Mutt searches the initial list of
message recipients for the first matching <emphasis>pattern</emphasis>
and uses <emphasis>mailbox</emphasis> as the default Fcc: mailbox.  If
no match is found the message will be saved to <link
linkend="record">$record</link> mailbox.
</para>

<para>
To provide more flexibility and good defaults, Mutt applies the
expandos of <link linkend="index-format">$index_format</link> to
<emphasis>mailbox</emphasis> after it was expanded.
</para>

<para>
See <xref linkend="pattern-hook"/> for information on the exact format
of <emphasis>pattern</emphasis>.
</para>

<screen>fcc-hook [@.]aol\\.com$ +spammers</screen>

<para>
...will save a copy of all messages going to the aol.com domain to the
`+spammers' mailbox by default.  Also see the <link
linkend="fcc-save-hook"><command>fcc-save-hook</command></link> command.
</para>

</sect1>

<sect1 id="fcc-save-hook">
<title>Specify Default Save Filename and Default Fcc: Mailbox at Once</title>

<para>Usage:</para>

<cmdsynopsis>
<command>fcc-save-hook</command>
<arg choice="plain">
<replaceable class="parameter">[!]pattern</replaceable>
</arg>
<arg choice="plain">
<replaceable class="parameter">mailbox</replaceable>
</arg>
</cmdsynopsis>

<para>
This command is a shortcut, equivalent to doing both a <link
linkend="fcc-hook"><command>fcc-hook</command></link> and a <link
linkend="save-hook"><command>save-hook</command></link> with its
arguments, including %-expansion on <emphasis>mailbox</emphasis>
according to <link linkend="index-format">$index_format</link>.
</para>

</sect1>

<sect1 id="send-hook">
<title>Change Settings Based Upon Message Recipients</title>

<anchor id="reply-hook"/>
<anchor id="send2-hook"/>

<para>Usage:</para>

<cmdsynopsis>
<command>reply-hook</command>
<arg choice="plain">
<replaceable class="parameter">[!]pattern</replaceable>
</arg>
<arg choice="plain">
<replaceable class="parameter">command</replaceable>
</arg>

<command>send-hook</command>
<arg choice="plain">
<replaceable class="parameter">[!]pattern</replaceable>
</arg>
<arg choice="plain">
<replaceable class="parameter">command</replaceable>
</arg>

<command>send2-hook</command>
<arg choice="plain">
<replaceable class="parameter">[!]pattern</replaceable>
</arg>
<arg choice="plain">
<replaceable class="parameter">command</replaceable>
</arg>
</cmdsynopsis>

<para>
These commands can be used to execute arbitrary configuration commands
based upon recipients of the message.  <emphasis>pattern</emphasis> is
used to match the message, see <xref linkend="pattern-hook"/> for
details. <emphasis>command</emphasis> is executed when
<emphasis>pattern</emphasis> matches.
</para>

<para>
<command>reply-hook</command> is matched against the message you are
<emphasis>replying to</emphasis>, instead of the message you are
<emphasis>sending</emphasis>.  <command>send-hook</command> is matched
against all messages, both <emphasis>new</emphasis> and
<emphasis>replies</emphasis>.
</para>

<note>
<para>
<command>reply-hook</command>s are matched <emphasis>before</emphasis> the
<command>send-hook</command>, <emphasis>regardless</emphasis> of the order
specified in the user's configuration file.  However, you can inhibit
<command>send-hook</command> in the reply case by using the pattern
<literal>'! ~Q'</literal> (<emphasis>not replied</emphasis>, see
<xref linkend="pattern-hook"/>) in the <command>send-hook</command> to tell
when <command>reply-hook</command> have been executed.
</para>
</note>

<para>
<command>send2-hook</command> is matched every time a message is
changed, either by editing it, or by using the compose menu to change
its recipients or subject.  <command>send2-hook</command> is executed
after <command>send-hook</command>, and can, e.g., be used to set
parameters such as the <link linkend="sendmail">$sendmail</link>
variable depending on the message's sender address.
</para>

<para>
For each type of <command>send-hook</command> or
<command>reply-hook</command>, when multiple matches occur, commands are
executed in the order they are specified in the
<literal>.muttrc</literal> (for that type of hook).
</para>

<para>
Example: <literal><command>send-hook</command> mutt
"<command>set</command> mime_forward signature=''"</literal>
</para>

<para>
Another typical use for this command is to change the values of the
<link linkend="attribution">$attribution</link>, <link
linkend="signature">$signature</link> and <link
linkend="locale">$locale</link> variables in order to change the
language of the attributions and signatures based upon the recipients.
</para>

<note>
<para>
<command>send-hook</command>'s are only executed once after getting the
initial list of recipients.  Adding a recipient after replying or
editing the message will not cause any <command>send-hook</command> to
be executed, similarly if <link linkend="autoedit">$autoedit</link> is
set (as then the initial list of recipients is empty). Also note that
<link linkend="my-hdr"><command>my_hdr</command></link> commands which
modify recipient headers, or the message's subject, don't have any
effect on the current message when executed from a
<command>send-hook</command>.
</para>
</note>

</sect1>

<sect1 id="message-hook">
<title>Change Settings Before Formatting a Message</title>

<para>Usage:</para>

<cmdsynopsis>
<command>message-hook</command>
<arg choice="plain">
<replaceable class="parameter">[!]pattern</replaceable>
</arg>
<arg choice="plain">
<replaceable class="parameter">command</replaceable>
</arg>
</cmdsynopsis>

<para>
This command can be used to execute arbitrary configuration commands
before viewing or formatting a message based upon information about the
message.  <emphasis>command</emphasis> is executed if the
<emphasis>pattern</emphasis> matches the message to be displayed. When
multiple matches occur, commands are executed in the order they are
specified in the <literal>.muttrc</literal>.
</para>

<para>
See <xref linkend="pattern-hook"/> for information on the exact format
of <emphasis>pattern</emphasis>.
</para>

<para>
Example:
</para>

<screen>
message-hook ~A 'set pager=builtin'
message-hook '~f freshmeat-news' 'set pager="less \"+/^  subject: .*\""'
</screen>

</sect1>

<sect1 id="crypt-hook">
<title>Choosing the Cryptographic Key of the Recipient</title>

<para>Usage:</para>

<cmdsynopsis>
<command>crypt-hook</command>
<arg choice="plain">
<replaceable class="parameter">regexp</replaceable>
</arg>
<arg choice="plain">
<replaceable class="parameter">keyid</replaceable>
</arg>
</cmdsynopsis>

<para>
When encrypting messages with PGP/GnuPG or OpenSSL, you may want to
associate a certain key with a given e-mail address automatically,
either because the recipient's public key can't be deduced from the
destination address, or because, for some reasons, you need to override
the key Mutt would normally use.  The <command>crypt-hook</command>
command provides a method by which you can specify the ID of the public
key to be used when encrypting messages to a certain recipient.
You may use multiple crypt-hooks with the same regexp; multiple
matching crypt-hooks result in the use of multiple keyids for
a recipient.  During key selection, Mutt will confirm whether each
crypt-hook is to be used (unless the <link
linkend="crypt-confirmhook">$crypt_confirmhook</link> option is unset).
If all crypt-hooks for a recipient are declined, Mutt will use the
original recipient address for key selection instead.
</para>

<para>
The meaning of <emphasis>keyid</emphasis> is to be taken broadly in this
context: You can either put a numerical key ID or fingerprint here, an
e-mail address, or even just a real name.
</para>

</sect1>

<sect1 id="push">
<title>Adding Key Sequences to the Keyboard Buffer</title>

<para>Usage:</para>

<cmdsynopsis>
<command>push</command>
<arg choice="plain">
<replaceable class="parameter">string</replaceable>
</arg>
</cmdsynopsis>

<para>
This command adds the named string to the beginning of the keyboard buffer. The string
may contain control characters, key names and function names like the
sequence string in the <link linkend="macro">macro</link> command. You
may use it to automatically run a sequence of commands at startup, or
when entering certain folders. For example, <xref
linkend="ex-folder-hook-push"/> shows how to automatically collapse all
threads when entering a folder.
</para>

<example id="ex-folder-hook-push">
<title>Embedding <command>push</command> in <command>folder-hook</command></title>
<screen>
folder-hook . 'push &lt;collapse-all&gt;'
</screen>
</example>

<para>
For using functions like shown in the example, it's important to use
angle brackets (<quote>&lt;</quote> and <quote>&gt;</quote>) to make
Mutt recognize the input as a function name. Otherwise it will simulate
individual just keystrokes, i.e. <quote><literal>push
collapse-all</literal></quote> would be interpreted as if you had typed
<quote>c</quote>, followed by <quote>o</quote>, followed by
<quote>l</quote>, ..., which is not desired and may lead to very
unexpected behavior.
</para>

<para>
Keystrokes can be used, too, but are less portable because of
potentially changed key bindings. With default bindings, this is
equivalent to the above example:
</para>

<screen>
folder-hook . 'push \eV'
</screen>

<para>
because it simulates that Esc+V was pressed (which is the default
binding of <literal>&lt;collapse-all&gt;</literal>).
</para>

</sect1>

<sect1 id="exec">
<title>Executing Functions</title>

<para>Usage:</para>

<cmdsynopsis>
<command>exec</command>
<arg choice="plain">
<replaceable class="parameter">function</replaceable>
</arg>
<arg choice="opt" rep="repeat">
<replaceable class="parameter">function</replaceable>
</arg>
</cmdsynopsis>

<para>
This command can be used to execute any function. Functions are listed
in the <link linkend="functions">function reference</link>.
<quote><command>exec</command> <literal>function</literal></quote> is
equivalent to <quote><literal>push &lt;function&gt;</literal></quote>.
</para>

</sect1>

<sect1 id="score-command">
<title>Message Scoring</title>

<para>Usage:</para>

<cmdsynopsis>
<command>score</command>
<arg choice="plain">
<replaceable class="parameter">pattern</replaceable>
</arg>
<arg choice="plain">
<replaceable class="parameter">value</replaceable>
</arg>

<command>unscore</command>
<group choice="req">
<arg choice="plain">
<replaceable class="parameter">*</replaceable>
</arg>
<arg choice="plain" rep="repeat">
<replaceable class="parameter">pattern</replaceable>
</arg>
</group>
</cmdsynopsis>

<para>
The <command>score</command> commands adds <emphasis>value</emphasis> to
a message's score if <emphasis>pattern</emphasis> matches it.
<emphasis>pattern</emphasis> is a string in the format described in the
<link linkend="patterns">patterns</link> section (note: For efficiency
reasons, patterns which scan information not available in the index,
such as <literal>~b</literal>, <literal>~B</literal> or
<literal>~h</literal>, may not be used).  <emphasis>value</emphasis> is
a positive or negative integer.  A message's final score is the sum
total of all matching <command>score</command> entries.  However, you
may optionally prefix <emphasis>value</emphasis> with an equal sign
(<quote>=</quote>) to cause evaluation to stop at a particular entry if
there is a match.  Negative final scores are rounded up to 0.
</para>

<para>
The <command>unscore</command> command removes score entries from the
list.  You <emphasis>must</emphasis> specify the same pattern specified
in the <command>score</command> command for it to be removed.  The
pattern <quote>*</quote> is a special token which means to clear the
list of all score entries.
</para>

</sect1>

<sect1 id="spam">
<title>Spam Detection</title>

<para>Usage:</para>

<cmdsynopsis>
<command>spam</command>
<arg choice="plain">
<replaceable class="parameter">pattern</replaceable>
</arg>
<arg choice="plain">
<replaceable class="parameter">format</replaceable>
</arg>

<command>nospam</command>
<group choice="req">
<arg choice="plain">
<replaceable class="parameter">*</replaceable>
</arg>
<arg choice="plain">
<replaceable class="parameter">pattern</replaceable>
</arg>
</group>
</cmdsynopsis>

<para>
Mutt has generalized support for external spam-scoring filters.  By
defining your spam patterns with the <command>spam</command> and
<literal>nospam</literal> commands, you can <emphasis>limit</emphasis>,
<emphasis>search</emphasis>, and <emphasis>sort</emphasis> your mail
based on its spam attributes, as determined by the external filter. You
also can display the spam attributes in your index display using the
<literal>%H</literal> selector in the <link
linkend="index-format">$index_format</link> variable. (Tip: try
<literal>%?H?[%H] ?</literal> to display spam tags only when they are
defined for a given message.)
</para>

<para>
Your first step is to define your external filter's spam patterns using
the <command>spam</command> command. <emphasis>pattern</emphasis> should
be a regular expression that matches a header in a mail message. If any
message in the mailbox matches this regular expression, it will receive
a <quote>spam tag</quote> or <quote>spam attribute</quote> (unless it
also matches a <command>nospam</command> pattern &mdash; see below.) The
appearance of this attribute is entirely up to you, and is governed by
the <emphasis>format</emphasis> parameter. <emphasis>format</emphasis>
can be any static text, but it also can include back-references from the
<emphasis>pattern</emphasis> expression. (A regular expression
<quote>back-reference</quote> refers to a sub-expression contained
within parentheses.) <literal>%1</literal> is replaced with the first
back-reference in the regex, <literal>%2</literal> with the second, etc.
</para>

<para>
To match spam tags, mutt needs the corresponding header information
which is always the case for local and POP folders but not for IMAP in
the default configuration. Depending on the spam header to be analyzed,
<link linkend="imap-headers">$imap_headers</link> may need to be
adjusted.
</para>

<para>
If you're using multiple spam filters, a message can have more than one
spam-related header. You can define <command>spam</command> patterns for
each filter you use. If a message matches two or more of these patterns,
and the <link linkend="spam-separator">$spam_separator</link> variable
is set to a string, then the message's spam tag will consist of all the
<emphasis>format</emphasis> strings joined together, with the value of
<link linkend="spam-separator">$spam_separator</link> separating them.
</para>

<para>
For example, suppose one uses DCC, SpamAssassin, and PureMessage, then
the configuration might look like in <xref linkend="ex-spam"/>.
</para>

<example id="ex-spam">
<title>Configuring spam detection</title>
<screen>
spam "X-DCC-.*-Metrics:.*(....)=many"         "90+/DCC-%1"
spam "X-Spam-Status: Yes"                     "90+/SA"
spam "X-PerlMX-Spam: .*Probability=([0-9]+)%" "%1/PM"
set spam_separator=", "
</screen>
</example>

<para>
If then a message is received that DCC registered with
<quote>many</quote> hits under the <quote>Fuz2</quote> checksum, and
that PureMessage registered with a 97% probability of being spam, that
message's spam tag would read <literal>90+/DCC-Fuz2,
97/PM</literal>. (The four characters before <quote>=many</quote> in a
DCC report indicate the checksum used &mdash; in this case,
<quote>Fuz2</quote>.)
</para>

<para>
If the <link linkend="spam-separator">$spam_separator</link> variable is
unset, then each spam pattern match supersedes the previous one. Instead
of getting joined <emphasis>format</emphasis> strings, you'll get only
the last one to match.
</para>

<para>
The spam tag is what will be displayed in the index when you use
<literal>%H</literal> in the <link
linkend="index-format">$index_format</link> variable. It's also the
string that the <literal>~H</literal> pattern-matching expression
matches against for <literal>&lt;search&gt;</literal> and
<literal>&lt;limit&gt;</literal> functions. And it's what sorting by
spam attribute will use as a sort key.
</para>

<para>
That's a pretty complicated example, and most people's actual
environments will have only one spam filter. The simpler your
configuration, the more effective Mutt can be, especially when it comes
to sorting.
</para>

<para>
Generally, when you sort by spam tag, Mutt will sort
<emphasis>lexically</emphasis> &mdash; that is, by ordering strings
alphanumerically. However, if a spam tag begins with a number, Mutt will
sort numerically first, and lexically only when two numbers are equal in
value. (This is like UNIX's <literal>sort -n</literal>.) A message with
no spam attributes at all &mdash; that is, one that didn't match
<emphasis>any</emphasis> of your <command>spam</command> patterns
&mdash; is sorted at lowest priority. Numbers are sorted next, beginning
with 0 and ranging upward. Finally, non-numeric strings are sorted, with
<quote>a</quote> taking lower priority than <quote>z</quote>. Clearly,
in general, sorting by spam tags is most effective when you can coerce
your filter to give you a raw number. But in case you can't, Mutt can
still do something useful.
</para>

<para>
The <command>nospam</command> command can be used to write exceptions to
<command>spam</command> patterns. If a header pattern matches something
in a <command>spam</command> command, but you nonetheless do not want it
to receive a spam tag, you can list a more precise pattern under a
<command>nospam</command> command.
</para>

<para>
If the <emphasis>pattern</emphasis> given to <command>nospam</command>
is exactly the same as the <emphasis>pattern</emphasis> on an existing
<command>spam</command> list entry, the effect will be to remove the
entry from the spam list, instead of adding an exception.  Likewise, if
the <emphasis>pattern</emphasis> for a <command>spam</command> command
matches an entry on the <command>nospam</command> list, that nospam
entry will be removed. If the <emphasis>pattern</emphasis> for
<command>nospam</command> is <quote>*</quote>, <emphasis>all entries on
both lists</emphasis> will be removed. This might be the default action
if you use <command>spam</command> and <command>nospam</command> in
conjunction with a <command>folder-hook</command>.
</para>

<para>
You can have as many <command>spam</command> or
<command>nospam</command> commands as you like.  You can even do your
own primitive <command>spam</command> detection within Mutt &mdash; for
example, if you consider all mail from <literal>MAILER-DAEMON</literal>
to be spam, you can use a <command>spam</command> command like this:
</para>

<screen>
spam "^From: .*MAILER-DAEMON"       "999"
</screen>

</sect1>

<sect1 id="set">
<title>Setting and Querying Variables</title>

<sect2 id="var-types">
<title>Variable Types</title>

<para>
Mutt supports these types of configuration variables:
</para>

<variablelist>
<varlistentry>
<term>boolean</term>
<listitem>
<para>
A boolean expression, either <quote>yes</quote> or <quote>no</quote>.
</para>
</listitem>
</varlistentry>
<varlistentry>
<term>number</term>
<listitem>
<para>
A signed integer number in the range -32768 to 32767.
</para>
</listitem>
</varlistentry>
<varlistentry>
<term>string</term>
<listitem>
<para>
Arbitrary text.
</para>
</listitem>
</varlistentry>
<varlistentry>
<term>path</term>
<listitem>
<para>
A specialized string for representing paths including support for
mailbox shortcuts (see <xref linkend="shortcuts"/>) as well as tilde
(<quote>~</quote>) for a user's home directory and more.
</para>
</listitem>
</varlistentry>
<varlistentry>
<term>quadoption</term>
<listitem>
<para>
Like a boolean but triggers a prompt when set to <quote>ask-yes</quote>
or <quote>ask-no</quote> with <quote>yes</quote> and <quote>no</quote>
preselected respectively.
</para>
</listitem>
</varlistentry>
<varlistentry>
<term>sort order</term>
<listitem>
<para>
A specialized string allowing only particular words as values depending
on the variable.
</para>
</listitem>
</varlistentry>
<varlistentry>
<term>regular expression</term>
<listitem>
<para>
A regular expression, see <xref linkend="regexp"/> for an introduction.
</para>
</listitem>
</varlistentry>
<varlistentry>
<term>folder magic</term>
<listitem>
<para>
Specifies the type of folder to use: <emphasis>mbox</emphasis>,
<emphasis>mmdf</emphasis>, <emphasis>mh</emphasis> or
<emphasis>maildir</emphasis>.  Currently only used to determine the type
for newly created folders.
</para>
</listitem>
</varlistentry>
<varlistentry>
<term>e-mail address</term>
<listitem>
<para>
An e-mail address either with or without realname. The older
<quote><literal>user@example.org (Joe User)</literal></quote> form is
supported but strongly deprecated.
</para>
</listitem>
</varlistentry>
<varlistentry>
<term>user-defined</term>
<listitem>
<para>
Arbitrary text, see <xref linkend="set-myvar"/> for details.
</para>
</listitem>
</varlistentry>
</variablelist>

</sect2>

<sect2 id="set-commands">
<title>Commands</title>

<para>
The following commands are available to manipulate and query variables:
</para>

<para>Usage:</para>

<cmdsynopsis>
<command>set</command>
<group choice="req">
<arg choice="plain">
<group choice="opt">
<arg choice="plain"><option>no</option></arg>
<arg choice="plain"><option>inv</option></arg>
</group>
<replaceable class="parameter">variable</replaceable>
</arg>
<arg choice="plain">
<replaceable class="parameter">variable=value</replaceable>
</arg>
</group>
<arg choice="opt" rep="repeat"></arg>

<command>toggle</command>
<arg choice="plain">
<replaceable class="parameter">variable</replaceable>
</arg>
<arg choice="opt" rep="repeat">
<replaceable class="parameter">variable</replaceable>
</arg>

<command>unset</command>
<arg choice="plain">
<replaceable class="parameter">variable</replaceable>
</arg>
<arg choice="opt" rep="repeat">
<replaceable class="parameter">variable</replaceable>
</arg>

<command>reset</command>
<arg choice="plain">
<replaceable class="parameter">variable</replaceable>
</arg>
<arg choice="opt" rep="repeat">
<replaceable class="parameter">variable</replaceable>
</arg>
</cmdsynopsis>

<para>
This command is used to set (and unset) <link
linkend="variables">configuration variables</link>.  There are four
basic types of variables: boolean, number, string and quadoption.
<emphasis>boolean</emphasis> variables can be <emphasis>set</emphasis>
(true) or <emphasis>unset</emphasis> (false).
<emphasis>number</emphasis> variables can be assigned a positive integer
value.  <emphasis>string</emphasis> variables consist of any number of
printable characters and must be enclosed in quotes if they contain
spaces or tabs.  You may also use the escape sequences <quote>\n</quote>
and <quote>\t</quote> for newline and tab, respectively.
<emphasis>quadoption</emphasis> variables are used to control whether or
not to be prompted for certain actions, or to specify a default action.
A value of <emphasis>yes</emphasis> will cause the action to be carried
out automatically as if you had answered yes to the question.
Similarly, a value of <emphasis>no</emphasis> will cause the action to
be carried out as if you had answered <quote>no.</quote> A value of
<emphasis>ask-yes</emphasis> will cause a prompt with a default answer
of <quote>yes</quote> and <emphasis>ask-no</emphasis> will provide a
default answer of <quote>no.</quote>
</para>

<para>
Prefixing a variable with <quote>no</quote> will unset it.  Example:
<literal><command>set</command> noaskbcc</literal>.
</para>

<para>
For <emphasis>boolean</emphasis> variables, you may optionally prefix
the variable name with <literal>inv</literal> to toggle the value (on or
off).  This is useful when writing macros.  Example:
<literal><command>set</command> invsmart_wrap</literal>.
</para>

<para>
The <command>toggle</command> command automatically prepends the
<literal>inv</literal> prefix to all specified variables.
</para>

<para>
The <command>unset</command> command automatically prepends the
<literal>no</literal> prefix to all specified variables.
</para>

<para>
Using the <literal>&lt;enter-command&gt;</literal> function in the
<emphasis>index</emphasis> menu, you can query the value of a variable
by prefixing the name of the variable with a question mark:
</para>

<screen>
set ?allow_8bit
</screen>

<para>
The question mark is actually only required for boolean and quadoption
variables.
</para>

<para>
The <command>reset</command> command resets all given variables to the
compile time defaults (hopefully mentioned in this manual). If you use
the command <command>set</command> and prefix the variable with
<quote>&amp;</quote> this has the same behavior as the
<command>reset</command> command.
</para>

<para>
With the <command>reset</command> command there exists the special
variable <quote>all</quote>, which allows you to reset all variables to
their system defaults.
</para>

</sect2>

<sect2 id="set-myvar">
<title>User-Defined Variables</title>

<sect3 id="set-myvar-intro">
<title>Introduction</title>

<para>
Along with the variables listed in the <link
linkend="variables">Configuration variables</link> section, Mutt
supports user-defined variables with names starting with
<literal>my_</literal> as in, for example, <literal>my_cfgdir</literal>.
</para>

<para>
The <command>set</command> command either creates a custom
<literal>my_</literal> variable or changes its value if it does exist
already. The <command>unset</command> and <command>reset</command>
commands remove the variable entirely.
</para>

<para>
Since user-defined variables are expanded in the same way that
environment variables are (except for the <link
linkend="shell-escape">shell-escape</link> command and backtick
expansion), this feature can be used to make configuration files more
readable.
</para>

</sect3>

<sect3 id="set-myvar-examples">
<title>Examples</title>

<para>
The following example defines and uses the variable
<literal>my_cfgdir</literal> to abbreviate the calls of the <link
linkend="source"><command>source</command></link> command:
</para>

<example id="ex-myvar1">
<title>Using user-defined variables for config file readability</title>
<screen>
set my_cfgdir = $HOME/mutt/config

source $my_cfgdir/hooks
source $my_cfgdir/macros
<emphasis role="comment"># more source commands...</emphasis>
</screen>
</example>

<para>
A custom variable can also be used in macros to backup the current value
of another variable. In the following example, the value of the <link
linkend="delete">$delete</link> is changed temporarily while its
original value is saved as <literal>my_delete</literal>.  After the
macro has executed all commands, the original value of <link
linkend="delete">$delete</link> is restored.
</para>

<example id="ex-myvar2">
<title>Using user-defined variables for backing up other config option values</title>
<screen>
macro pager ,x '\
&lt;enter-command&gt;set my_delete=$delete&lt;enter&gt;\
&lt;enter-command&gt;set delete=yes&lt;enter&gt;\
...\
&lt;enter-command&gt;set delete=$my_delete&lt;enter&gt;'
</screen>
</example>

<para>
Since Mutt expands such values already when parsing the configuration
file(s), the value of <literal>$my_delete</literal> in the
last example would be the value of <link linkend="delete">$delete</link> exactly
as it was at that point during parsing the configuration file. If
another statement would change the value for <link linkend="delete">$delete</link>
later in the same or another file, it would have no effect on
<literal>$my_delete</literal>. However, the expansion can
be deferred to runtime, as shown in the next example, when escaping the
dollar sign.
</para>

<example id="ex-myvar3">
<title>Deferring user-defined variable expansion to runtime</title>
<screen>
macro pager &lt;PageDown&gt; "\
&lt;enter-command&gt; set my_old_pager_stop=\$pager_stop pager_stop&lt;Enter&gt;\
&lt;next-page&gt;\
&lt;enter-command&gt; set pager_stop=\$my_old_pager_stop&lt;Enter&gt;\
&lt;enter-command&gt; unset my_old_pager_stop&lt;Enter&gt;"
</screen>
</example>

<para>
Note that there is a space between
<literal>&lt;enter-command&gt;</literal> and the <command>set</command>
configuration command, preventing Mutt from recording the
<command>macro</command>'s commands into its history.
</para>

</sect3>

</sect2>

<sect2 id="set-conversions">
<title>Type Conversions</title>

<para>
Variables are always assigned string values which Mutt parses into its
internal representation according to the type of the variable, for
example an integer number for numeric types. For all queries (including
$-expansion) the value is converted from its internal type back into
string. As a result, any variable can be assigned any value given that
its content is valid for the target. This also counts for custom
variables which are of type string. In case of parsing errors, Mutt will
print error messages. <xref linkend="ex-myvar4"/> demonstrates type
conversions.
</para>

<example id="ex-myvar4">
<title>Type conversions using variables</title>
<screen>
set my_lines = "5"                <emphasis role="comment"># value is string "5"</emphasis>
set pager_index_lines = $my_lines <emphasis role="comment"># value is integer 5</emphasis>

set my_sort = "date-received"     <emphasis role="comment"># value is string "date-received"</emphasis>
set sort = "last-$my_sort"        <emphasis role="comment"># value is sort last-date-received</emphasis>

set my_inc = $read_inc            <emphasis role="comment"># value is string "10" (default of $read_inc)</emphasis>
set my_foo = $my_inc              <emphasis role="comment"># value is string "10"</emphasis>
</screen>
</example>

<para>
These assignments are all valid. If, however, the value of
<literal>$my_lines</literal> would have been
<quote>five</quote> (or something else that cannot be parsed into a
number), the assignment to
<literal>$pager_index_lines</literal> would have
produced an error message.
</para>

<para>
Type conversion applies to all configuration commands which take
arguments. But please note that every expanded value of a variable is
considered just a single token. A working example is:
</para>

<screen>
set my_pattern = "~A"
set my_number = "10"

<emphasis role="comment"># same as: score ~A +10</emphasis>
score $my_pattern +$my_number</screen>

<para>
What does <emphasis>not</emphasis> work is:
</para>

<screen>
set my_mx = "+mailbox1 +mailbox2"
mailboxes $my_mx +mailbox3</screen>

<para>
because the value of <literal>$my_mx</literal> is interpreted as a
single mailbox named <quote>+mailbox1 +mailbox2</quote> and not two
distinct mailboxes.
</para>

</sect2>

</sect1>

<sect1 id="source">
<title>Reading Initialization Commands From Another File</title>

<para>Usage:</para>

<cmdsynopsis>
<command>source</command>
<arg choice="plain">
<replaceable class="parameter">filename</replaceable>
</arg>
</cmdsynopsis>

<para>
This command allows the inclusion of initialization commands from other
files.  For example, I place all of my aliases in
<literal>~/.mail_aliases</literal> so that I can make my
<literal>~/.muttrc</literal> readable and keep my aliases private.
</para>

<para>
If the filename begins with a tilde (<quote>~</quote>), it will be
expanded to the path of your home directory.
</para>

<para>
If the filename ends with a vertical bar (<quote>|</quote>), then
<emphasis>filename</emphasis> is considered to be an executable program
from which to read input (e.g.  <literal><command>source</command>
~/bin/myscript|</literal>).
</para>

</sect1>

<sect1 id="unhook">
<title>Removing Hooks</title>

<para>Usage:</para>

<cmdsynopsis>
<command>unhook</command>
<group choice="req">
<arg choice="plain">
<replaceable class="parameter">*</replaceable>
</arg>
<arg choice="plain">
<replaceable class="parameter">hook-type</replaceable>
</arg>
</group>
</cmdsynopsis>

<para>
This command permits you to flush hooks you have previously defined.
You can either remove all hooks by giving the <quote>*</quote> character
as an argument, or you can remove all hooks of a specific type by saying
something like <literal><command>unhook</command> send-hook</literal>.
</para>

</sect1>

<sect1 id="formatstrings">
<title>Format Strings</title>

<sect2 id="formatstrings-basics">
<title>Basic usage</title>

<para>
Format strings are a general concept you'll find in several locations
through the Mutt configuration, especially in the <link
linkend="index-format">$index_format</link>, <link
linkend="pager-format">$pager_format</link>, <link
linkend="status-format">$status_format</link>, and other related
variables. These can be very straightforward, and it's quite possible
you already know how to use them.
</para>

<para>
The most basic format string element is a percent symbol followed by
another character. For example, <literal>%s</literal> represents a
message's Subject: header in the <link
linkend="index-format">$index_format</link> variable. The
<quote>expandos</quote> available are documented with each format
variable, but there are general modifiers available with all formatting
expandos, too. Those are our concern here.
</para>

<para>
Some of the modifiers are borrowed right out of C (though you might know
them from Perl, Python, shell, or another language). These are the
<literal>[-]m.n</literal> modifiers, as in
<literal>%-12.12s</literal>. As with such programming languages, these
modifiers allow you to specify the minimum and maximum size of the
resulting string, as well as its justification. If the <quote>-</quote>
sign follows the percent, the string will be left-justified instead of
right-justified. If there's a number immediately following that, it's
the minimum amount of space the formatted string will occupy &mdash; if
it's naturally smaller than that, it will be padded out with spaces.  If
a decimal point and another number follow, that's the maximum space
allowable &mdash; the string will not be permitted to exceed that width,
no matter its natural size. Each of these three elements is optional, so
that all these are legal format strings: <literal>%-12s</literal>,
<literal>%4c</literal>, <literal>%.15F</literal> and
<literal>%-12.15L</literal>.
</para>

<para>
Mutt adds some other modifiers to format strings. If you use an equals
symbol (<literal>=</literal>) as a numeric prefix (like the minus
above), it will force the string to be centered within its minimum space
range. For example, <literal>%=14y</literal> will reserve 14 characters
for the %y expansion &mdash; that's the set of message keywords (formerly
X-Label).  If the expansion results in
a string less than 14 characters, it will be centered in a 14-character
space.  If the X-Label for a message were <quote>test</quote>, that
expansion would look like
<quote>&nbsp;&nbsp;&nbsp;&nbsp;&nbsp;test&nbsp;&nbsp;&nbsp;&nbsp;&nbsp;</quote>.
</para>

<para>
There are two very little-known modifiers that affect the way that an
expando is replaced. If there is an underline (<quote>_</quote>)
character between any format modifiers (as above) and the expando
letter, it will expands in all lower case. And if you use a colon
(<quote>:</quote>), it will replace all decimal points with underlines.
</para>

</sect2>

<sect2 id="formatstrings-conditionals">
<title>Conditionals</title>

<para>
Depending on the format string variable, some of its sequences can be
used to optionally print a string if their value is nonzero. For
example, you may only want to see the number of flagged messages if such
messages exist, since zero is not particularly meaningful. To optionally
print a string based upon one of the above sequences, the following
construct is used:
</para>

<screen>
%?&lt;sequence_char&gt;?&lt;optional_string&gt;?</screen>

<para>
where <emphasis>sequence_char</emphasis> is an expando, and
<emphasis>optional_string</emphasis> is the string you would like
printed if <emphasis>sequence_char</emphasis> is nonzero.
<emphasis>optional_string</emphasis> may contain other sequences as well
as normal text, but you may not nest optional strings.
</para>

<para>
Here is an example illustrating how to optionally print the number of
new messages in a mailbox in <link
linkend="status-format">$status_format</link>:
</para>

<screen>
%?n?%n new messages.?</screen>

<para>
You can also switch between two strings using the following construct:
</para>

<screen>
%?&lt;sequence_char&gt;?&lt;if_string&gt;&amp;&lt;else_string&gt;?</screen>

<para>
If the value of <emphasis>sequence_char</emphasis> is non-zero,
<emphasis>if_string</emphasis> will be expanded, otherwise
<emphasis>else_string</emphasis> will be expanded.
</para>

<para>
The conditional sequences can also be nested by using the %&lt; and &gt;
operators. The %? notation can still be used but requires quoting. For example:
</para>

<screen>
%&lt;x?true&amp;false&gt;
%&lt;x?%&lt;y?%&lt;z?xyz&amp;xy&gt;&amp;x&gt;&amp;none&gt;
</screen>

<para>For more examples, see <xref linkend="nested-if"/></para>

</sect2>

<sect2 id="formatstrings-filters">
<title>Filters</title>

<para>
Any format string ending in a vertical bar (<quote>|</quote>) will be
expanded and piped through the first word in the string, using spaces as
separator. The string returned will be used for display.  If the
returned string ends in %, it will be passed through the formatter a
second time. This allows the filter to generate a replacement format
string including % expandos.
</para>

<para>
All % expandos in a format string are expanded before the script is
called so that:
</para>

<example id="ex-fmtpipe">
<title>Using external filters in format strings</title>
<screen>
set status_format="script.sh '%r %f (%L)'|"
</screen>
</example>

<para>
will make Mutt expand <literal>%r</literal>, <literal>%f</literal> and
<literal>%L</literal> before calling the script. The example also shows
that arguments can be quoted: the script will receive the expanded
string between the single quotes as the only argument.
</para>

<para>
A practical example is the <literal>mutt_xtitle</literal> script
installed in the <literal>samples</literal> subdirectory of the Mutt
documentation: it can be used as filter for <link
linkend="status-format">$status_format</link> to set the current
terminal's title, if supported.
</para>

</sect2>

<sect2 id="formatstrings-padding">
<title>Padding</title>

<para>
In most format strings, Mutt supports different types of padding using
special %-expandos:
</para>

<variablelist>
<varlistentry>
<term><literal>%|X</literal></term>
<listitem>
<para>
When this occurs, Mutt will fill the rest of the line with the character
<literal>X</literal>. For example, filling the rest of the line with
dashes is done by setting:
</para>
<screen>
set status_format = "%v on %h: %B: %?n?%n&amp;no? new messages %|-"</screen>
</listitem>
</varlistentry>
<varlistentry>
<term>
<literal>%&gt;X</literal>
</term>
<listitem>
<para>
Since the previous expando stops at the end of line, there must be a way
to fill the gap between two items via the <literal>%&gt;X</literal>
expando: it puts as many characters <literal>X</literal> in between two
items so that the rest of the line will be right-justified. For example,
to not put the version string and hostname the above example on the left
but on the right and fill the gap with spaces, one might use (note the
space after <literal>%&gt;</literal>):
</para>
<screen>
set status_format = "%B: %?n?%n&amp;no? new messages %&gt; (%v on %h)"</screen>
</listitem>
</varlistentry>
<varlistentry>
<term><literal>%*X</literal>
</term>
<listitem>
<para>
Normal right-justification will print everything to the left of the
<literal>%&gt;</literal>, displaying padding and whatever lies to the
right only if there's room. By contrast, <quote>soft-fill</quote> gives
priority to the right-hand side, guaranteeing space to display it and
showing padding only if there's still room. If necessary, soft-fill will
eat text leftwards to make room for rightward text. For example, to
right-justify the subject making sure as much as possible of it fits on
screen, one might use (note two spaces after <literal>%* </literal>: the
second ensures there's a space between the truncated right-hand side and
the subject):
</para>
<screen>
set index_format="%4C %Z %{%b %d} %-15.15L (%?l?%4l&amp;%4c?)%*  %s"</screen>
</listitem>
</varlistentry>
</variablelist>

</sect2>

<sect2 id="formatstrings-conditional-dates">
<title>Conditional Dates</title>
<para>
This patch allows the format of dates in the index to vary based on how recent
the message is. This is especially useful in combination with David Champion's
patch to allow if-else sequences to be nested.
</para>

<para>
For example, using
<literal>%&lt;[y?%&lt;[d?%[%H:%M]&amp;%[%m/%d]&gt;&amp;%[%y.%m]&gt;</literal>
for the date in the <literal>$index_format</literal> will produce a display like:
</para>

<screen>
   1   + 14.12 Grace Hall      (   13) Gulliver's Travels
   2   + 10/02 Callum Harrison (   48) Huckleberry Finn
   3     12:17 Rhys Lee        (   42) The Lord Of The Rings
</screen>
</sect2>

</sect1>

<sect1 id="mailto-allow">
<title>Control allowed header fields in a mailto: URL</title>

<para>Usage:</para>

<cmdsynopsis>
<command>mailto_allow</command>
<group choice="req">
<arg choice="plain">
<replaceable class="parameter">*</replaceable>
</arg>
<arg choice="plain" rep="repeat">
<replaceable class="parameter">header-field</replaceable>
</arg>
</group>

<command>unmailto_allow</command>
<group choice="req">
<arg choice="plain">
<replaceable class="parameter">*</replaceable>
</arg>
<arg choice="plain" rep="repeat">
<replaceable class="parameter">header-field</replaceable>
</arg>
</group>
</cmdsynopsis>

<para>
As a security measure, Mutt will only add user-approved header fields from a
<literal>mailto:</literal> URL.  This is necessary since Mutt will handle
certain header fields, such as <literal>Attach:</literal>, in a special way.
The <literal>mailto_allow</literal> and <literal>unmailto_allow</literal>
commands allow the user to modify the list of approved headers.
</para>
<para>
Mutt initializes the default list to contain only the <literal>Subject</literal>
and <literal>Body</literal> header fields, which are the only requirement specified
by the <literal>mailto:</literal> specification in RFC2368.
</para>
</sect1>

</chapter>

<chapter id="advancedusage">
<title>Advanced Usage</title>

<sect1 id="charset-handling">
<title>Character Set Handling</title>

<para>
A <quote>character set</quote> is basically a mapping between bytes and
glyphs and implies a certain character encoding scheme. For example, for
the ISO 8859 family of character sets, an encoding of 8bit per character
is used. For the Unicode character set, different character encodings
may be used, UTF-8 being the most popular. In UTF-8, a character is
represented using a variable number of bytes ranging from 1 to 4.
</para>

<para>
Since Mutt is a command-line tool run from a shell, and delegates
certain tasks to external tools (such as an editor for composing/editing
messages), all of these tools need to agree on a character set and
encoding. There exists no way to reliably deduce the character set a
plain text file has. Interoperability is gained by the use of
well-defined environment variables. The full set can be printed by
issuing <literal>locale</literal> on the command line.
</para>

<para>
Upon startup, Mutt determines the character set on its own using
routines that inspect locale-specific environment variables. Therefore,
it is generally not necessary to set the <literal>$charset</literal>
variable in Mutt. It may even be counter-productive as Mutt uses system
and library functions that derive the character set themselves and on
which Mutt has no influence. It's safest to let Mutt work out the locale
setup itself.
</para>

<para>
If you happen to work with several character sets on a regular basis,
it's highly advisable to use Unicode and an UTF-8 locale. Unicode can
represent nearly all characters in a message at the same time.  When not
using a Unicode locale, it may happen that you receive messages with
characters not representable in your locale. When displaying such a
message, or replying to or forwarding it, information may get lost
possibly rendering the message unusable (not only for you but also for
the recipient, this breakage is not reversible as lost information
cannot be guessed).
</para>

<para>
A Unicode locale makes all conversions superfluous which eliminates the
risk of conversion errors. It also eliminates potentially wrong
expectations about the character set between Mutt and external programs.
</para>

<para>
The terminal emulator used also must be properly configured for the
current locale. Terminal emulators usually do <emphasis>not</emphasis>
derive the locale from environment variables, they need to be configured
separately. If the terminal is incorrectly configured, Mutt may display
random and unexpected characters (question marks, octal codes, or just
random glyphs), format strings may not work as expected, you may not be
abled to enter non-ascii characters, and possible more.  Data is always
represented using bytes and so a correct setup is very important as to
the machine, all character sets <quote>look</quote> the same.
</para>

<para>
Warning: A mismatch between what system and library functions think the
locale is and what Mutt was told what the locale is may make it behave
badly with non-ascii input: it will fail at seemingly random places.
This warning is to be taken seriously since not only local mail handling
may suffer: sent messages may carry wrong character set information the
<emphasis>receiver</emphasis> has too deal with. The need to set
<literal>$charset</literal> directly in most cases points at terminal
and environment variable setup problems, not Mutt problems.
</para>

<para>
A list of officially assigned and known character sets can be found at
<ulink url="http://www.iana.org/assignments/character-sets">IANA</ulink>,
a list of locally supported locales can be obtained by running
<literal>locale -a</literal>.
</para>

</sect1>

<sect1 id="regexp">
<title>Regular Expressions</title>

<para>
All string patterns in Mutt including those in more complex <link
linkend="patterns">patterns</link> must be specified using regular
expressions (regexp) in the <quote>POSIX extended</quote> syntax (which
is more or less the syntax used by egrep and GNU awk).  For your
convenience, we have included below a brief description of this syntax.
</para>

<para>
The search is case sensitive if the pattern contains at least one upper
case letter, and case insensitive otherwise.
</para>

<note>
<para>
<quote>\</quote> must be quoted if used for a regular expression in an
initialization command: <quote>\\</quote>.
</para>
</note>

<para>
A regular expression is a pattern that describes a set of strings.
Regular expressions are constructed analogously to arithmetic
expressions, by using various operators to combine smaller expressions.
</para>

<note>
<para>
The regular expression can be enclosed/delimited by either " or ' which
is useful if the regular expression includes a white-space character.
See <xref linkend="muttrc-syntax"/> for more information on " and '
delimiter processing.  To match a literal " or ' you must preface it
with \ (backslash).
</para>
</note>

<para>
The fundamental building blocks are the regular expressions that match a
single character.  Most characters, including all letters and digits,
are regular expressions that match themselves.  Any metacharacter with
special meaning may be quoted by preceding it with a backslash.
</para>

<para>
The period <quote>.</quote> matches any single character.  The caret
<quote>^</quote> and the dollar sign <quote>$</quote> are metacharacters
that respectively match the empty string at the beginning and end of a
line.
</para>

<para>
A list of characters enclosed by <quote>[</quote> and <quote>]</quote>
matches any single character in that list; if the first character of the
list is a caret <quote>^</quote> then it matches any character
<emphasis>not</emphasis> in the list.  For example, the regular
expression <emphasis>[0123456789]</emphasis> matches any single digit.
A range of ASCII characters may be specified by giving the first and
last characters, separated by a hyphen <quote>-</quote>.  Most
metacharacters lose their special meaning inside lists.  To include a
literal <quote>]</quote> place it first in the list.  Similarly, to
include a literal <quote>^</quote> place it anywhere but first.
Finally, to include a literal hyphen <quote>-</quote> place it last.
</para>

<para>
Certain named classes of characters are predefined.  Character classes
consist of <quote>[:</quote>, a keyword denoting the class, and
<quote>:]</quote>.  The following classes are defined by the POSIX
standard in
<xref linkend="posix-regex-char-classes"/>
</para>

<table id="posix-regex-char-classes">
<title>POSIX regular expression character classes</title>
<tgroup cols="2">
<thead>
<row><entry>Character class</entry><entry>Description</entry></row>
</thead>
<tbody>
<row><entry>[:alnum:]</entry><entry>Alphanumeric characters</entry></row>
<row><entry>[:alpha:]</entry><entry>Alphabetic characters</entry></row>
<row><entry>[:blank:]</entry><entry>Space or tab characters</entry></row>
<row><entry>[:cntrl:]</entry><entry>Control characters</entry></row>
<row><entry>[:digit:]</entry><entry>Numeric characters</entry></row>
<row><entry>[:graph:]</entry><entry>Characters that are both printable and visible. (A space is printable, but not visible, while an <quote>a</quote> is both)</entry></row>
<row><entry>[:lower:]</entry><entry>Lower-case alphabetic characters</entry></row>
<row><entry>[:print:]</entry><entry>Printable characters (characters that are not control characters)</entry></row>
<row><entry>[:punct:]</entry><entry>Punctuation characters (characters that are not letter, digits, control characters, or space characters)</entry></row>
<row><entry>[:space:]</entry><entry>Space characters (such as space, tab and formfeed, to name a few)</entry></row>
<row><entry>[:upper:]</entry><entry>Upper-case alphabetic characters</entry></row>
<row><entry>[:xdigit:]</entry><entry>Characters that are hexadecimal digits</entry></row>
</tbody>
</tgroup>
</table>

<para>
A character class is only valid in a regular expression inside the
brackets of a character list.
</para>

<note>
<para>
Note that the brackets in these class names are part of the symbolic
names, and must be included in addition to the brackets delimiting the
bracket list. For example, <emphasis>[[:digit:]]</emphasis> is
equivalent to <emphasis>[0-9]</emphasis>.
</para>
</note>

<para>
Two additional special sequences can appear in character lists.  These
apply to non-ASCII character sets, which can have single symbols (called
collating elements) that are represented with more than one character,
as well as several characters that are equivalent for collating or
sorting purposes:
</para>

<variablelist>

<varlistentry>
<term>Collating Symbols</term>
<listitem>
<para>
A collating symbol is a multi-character collating element enclosed in
<quote>[.</quote> and <quote>.]</quote>.  For example, if
<quote>ch</quote> is a collating element, then
<emphasis>[[.ch.]]</emphasis> is a regexp that matches this collating
element, while <emphasis>[ch]</emphasis> is a regexp that matches either
<quote>c</quote> or <quote>h</quote>.
</para>
</listitem>
</varlistentry>
<varlistentry>
<term>Equivalence Classes</term>
<listitem>
<para>
An equivalence class is a locale-specific name for a list of characters
that are equivalent. The name is enclosed in <quote>[=</quote> and
<quote>=]</quote>.  For example, the name <quote>e</quote> might be used
to represent all of <quote>e</quote> with grave
(<quote>&egrave;</quote>), <quote>e</quote> with acute
(<quote>&eacute;</quote>) and <quote>e</quote>.  In this case,
<emphasis>[[=e=]]</emphasis> is a regexp that matches any of:
<quote>e</quote> with grave (<quote>&egrave;</quote>), <quote>e</quote>
with acute (<quote>&eacute;</quote>) and <quote>e</quote>.
</para>
</listitem>
</varlistentry>
</variablelist>

<para>
A regular expression matching a single character may be followed by one
of several repetition operators described in <xref
linkend="regex-repeat"/>.
</para>

<table id="regex-repeat">
<title>Regular expression repetition operators</title>
<tgroup cols="2">
<thead>
<row><entry>Operator</entry><entry>Description</entry></row>
</thead>
<tbody>
<row><entry>?</entry><entry>The preceding item is optional and matched at most once</entry></row>
<row><entry>*</entry><entry>The preceding item will be matched zero or more times</entry></row>
<row><entry>+</entry><entry>The preceding item will be matched one or more times</entry></row>
<row><entry>{n}</entry><entry>The preceding item is matched exactly <emphasis>n</emphasis> times</entry></row>
<row><entry>{n,}</entry><entry>The preceding item is matched <emphasis>n</emphasis> or more times</entry></row>
<row><entry>{,m}</entry><entry>The preceding item is matched at most <emphasis>m</emphasis> times</entry></row>
<row><entry>{n,m}</entry><entry>The preceding item is matched at least <emphasis>n</emphasis> times, but no more than <emphasis>m</emphasis> times</entry></row>
</tbody>
</tgroup>
</table>

<para>
Two regular expressions may be concatenated; the resulting regular
expression matches any string formed by concatenating two substrings
that respectively match the concatenated subexpressions.
</para>

<para>
Two regular expressions may be joined by the infix operator
<quote>|</quote>; the resulting regular expression matches any string
matching either subexpression.
</para>

<para>
Repetition takes precedence over concatenation, which in turn takes
precedence over alternation.  A whole subexpression may be enclosed in
parentheses to override these precedence rules.
</para>

<note>
<para>
If you compile Mutt with the included regular expression engine, the
following operators may also be used in regular expressions as described
in <xref linkend="regex-gnu-ext"/>.
</para>
</note>

<table id="regex-gnu-ext">
<title>GNU regular expression extensions</title>
<tgroup cols="2">
<thead>
<row><entry>Expression</entry><entry>Description</entry></row>
</thead>
<tbody>
<row><entry>\\y</entry><entry>Matches the empty string at either the beginning or the end of a word</entry></row>
<row><entry>\\B</entry><entry>Matches the empty string within a word</entry></row>
<row><entry>\\&lt;</entry><entry>Matches the empty string at the beginning of a word</entry></row>
<row><entry>\\&gt;</entry><entry>Matches the empty string at the end of a word</entry></row>
<row><entry>\\w</entry><entry>Matches any word-constituent character (letter, digit, or underscore)</entry></row>
<row><entry>\\W</entry><entry>Matches any character that is not word-constituent</entry></row>
<row><entry>\\`</entry><entry>Matches the empty string at the beginning of a buffer (string)</entry></row>
<row><entry>\\'</entry><entry>Matches the empty string at the end of a buffer</entry></row>
</tbody>
</tgroup>
</table>

<para>
Please note however that these operators are not defined by POSIX, so
they may or may not be available in stock libraries on various systems.
</para>

</sect1>

<sect1 id="patterns">
<title>Patterns: Searching, Limiting and Tagging</title>

<sect2 id="patterns-modifier">
<title>Pattern Modifier</title>

<para>
Many of Mutt's commands allow you to specify a pattern to match
(<literal>limit</literal>, <literal>tag-pattern</literal>,
<literal>delete-pattern</literal>, etc.). <xref linkend="tab-patterns"/>
shows several ways to select messages.
</para>

<table id="tab-patterns">
<title>Pattern modifiers</title>
<tgroup cols="2">
<thead>
<row><entry>Pattern modifier</entry><entry>Description</entry></row>
</thead>
<tbody>
<row><entry>~A</entry><entry>all messages</entry></row>
<row><entry>~b <emphasis>EXPR</emphasis></entry><entry>messages which contain <emphasis>EXPR</emphasis> in the message body</entry></row>
<row><entry>=b <emphasis>STRING</emphasis></entry><entry>messages which contain <emphasis>STRING</emphasis> in the message body. If IMAP is enabled, searches for <emphasis>STRING</emphasis> on the server, rather than downloading each message and searching it locally.</entry></row>
<row><entry>~B <emphasis>EXPR</emphasis></entry><entry>messages which contain <emphasis>EXPR</emphasis> in the whole message</entry></row>
<row><entry>=B <emphasis>STRING</emphasis></entry><entry>messages which contain <emphasis>STRING</emphasis> in the whole message. If IMAP is enabled, searches for <emphasis>STRING</emphasis> on the server, rather than downloading each message and searching it locally.</entry></row>
<row><entry>~c <emphasis>EXPR</emphasis></entry><entry>messages carbon-copied to <emphasis>EXPR</emphasis></entry></row>
<row><entry>%c <emphasis>GROUP</emphasis></entry><entry>messages carbon-copied to any member of <emphasis>GROUP</emphasis></entry></row>
<row><entry>~C <emphasis>EXPR</emphasis></entry><entry>messages either to: or cc: <emphasis>EXPR</emphasis></entry></row>
<row><entry>%C <emphasis>GROUP</emphasis></entry><entry>messages either to: or cc: to any member of <emphasis>GROUP</emphasis></entry></row>
<row><entry>~d [<emphasis>MIN</emphasis>]-[<emphasis>MAX</emphasis>]</entry><entry>messages with <quote>date-sent</quote> in a Date range</entry></row>
<row><entry>~D</entry><entry>deleted messages</entry></row>
<row><entry>~e <emphasis>EXPR</emphasis></entry><entry>messages which contains <emphasis>EXPR</emphasis> in the <quote>Sender</quote> field</entry></row>
<row><entry>%e <emphasis>GROUP</emphasis></entry><entry>messages which contain a member of <emphasis>GROUP</emphasis> in the <quote>Sender</quote> field</entry></row>
<row><entry>~E</entry><entry>expired messages</entry></row>
<row><entry>~F</entry><entry>flagged messages</entry></row>
<row><entry>~f <emphasis>EXPR</emphasis></entry><entry>messages originating from <emphasis>EXPR</emphasis></entry></row>
<row><entry>%f <emphasis>GROUP</emphasis></entry><entry>messages originating from any member of <emphasis>GROUP</emphasis></entry></row>
<row><entry>~g</entry><entry>cryptographically signed messages</entry></row>
<row><entry>~G</entry><entry>cryptographically encrypted messages</entry></row>
<row><entry>~h <emphasis>EXPR</emphasis></entry><entry>messages which contain <emphasis>EXPR</emphasis> in the message header</entry></row>
<row><entry>=h <emphasis>STRING</emphasis></entry><entry>messages which contain <emphasis>STRING</emphasis> in the message header. If IMAP is enabled, searches for <emphasis>STRING</emphasis> on the server, rather than downloading each message and searching it locally; <emphasis>STRING</emphasis> must be of the form <quote>header: substring</quote> (see below).</entry></row>
<row><entry>~H <emphasis>EXPR</emphasis></entry><entry>messages with a spam attribute matching <emphasis>EXPR</emphasis></entry></row>
<row><entry>~i <emphasis>EXPR</emphasis></entry><entry>messages which match <emphasis>EXPR</emphasis> in the <quote>Message-ID</quote> field</entry></row>
<row><entry>~k</entry><entry>messages which contain PGP key material</entry></row>
<row><entry>~L <emphasis>EXPR</emphasis></entry><entry>messages either originated or received by <emphasis>EXPR</emphasis></entry></row>
<row><entry>%L <emphasis>GROUP</emphasis></entry><entry>message either originated or received by any member of <emphasis>GROUP</emphasis></entry></row>
<row><entry>~l</entry><entry>messages addressed to a known mailing list</entry></row>
<row><entry>~m [<emphasis>MIN</emphasis>]-[<emphasis>MAX</emphasis>]</entry><entry>messages in the range <emphasis>MIN</emphasis> to <emphasis>MAX</emphasis> *)</entry></row>
<row><entry>~n [<emphasis>MIN</emphasis>]-[<emphasis>MAX</emphasis>]</entry><entry>messages with a score in the range <emphasis>MIN</emphasis> to <emphasis>MAX</emphasis> *)</entry></row>
<row><entry>~N</entry><entry>new messages</entry></row>
<row><entry>~O</entry><entry>old messages</entry></row>
<row><entry>~p</entry><entry>messages addressed to you (consults <command>alternates</command>)</entry></row>
<row><entry>~P</entry><entry>messages from you (consults <command>alternates</command>)</entry></row>
<row><entry>~Q</entry><entry>messages which have been replied to</entry></row>
<row><entry>~r [<emphasis>MIN</emphasis>]-[<emphasis>MAX</emphasis>]</entry><entry>messages with <quote>date-received</quote> in a Date range</entry></row>
<row><entry>~R</entry><entry>read messages</entry></row>
<row><entry>~s <emphasis>EXPR</emphasis></entry><entry>messages having <emphasis>EXPR</emphasis> in the <quote>Subject</quote> field.</entry></row>
<row><entry>~S</entry><entry>superseded messages</entry></row>
<row><entry>~t <emphasis>EXPR</emphasis></entry><entry>messages addressed to <emphasis>EXPR</emphasis></entry></row>
<row><entry>~T</entry><entry>tagged messages</entry></row>
<row><entry>~u</entry><entry>messages addressed to a subscribed mailing list</entry></row>
<row><entry>~U</entry><entry>unread messages</entry></row>
<row><entry>~v</entry><entry>messages part of a collapsed thread.</entry></row>
<row><entry>~V</entry><entry>cryptographically verified messages</entry></row>
<row><entry>~x <emphasis>EXPR</emphasis></entry><entry>messages which contain <emphasis>EXPR</emphasis> in the <quote>References</quote> or <quote>In-Reply-To</quote> field</entry></row>
<row><entry>~X [<emphasis>MIN</emphasis>]-[<emphasis>MAX</emphasis>]</entry><entry>messages with <emphasis>MIN</emphasis> to <emphasis>MAX</emphasis> attachments *)</entry></row>
<row><entry>~y <emphasis>EXPR</emphasis></entry><entry>messages which contain <emphasis>EXPR</emphasis> in their keywords</entry></row>
<row><entry>~z [<emphasis>MIN</emphasis>]-[<emphasis>MAX</emphasis>]</entry><entry>messages with a size in the range <emphasis>MIN</emphasis> to <emphasis>MAX</emphasis> *) **)</entry></row>
<row><entry>~=</entry><entry>duplicated messages (see <link linkend="duplicate-threads">$duplicate_threads</link>)</entry></row>
<row><entry>~$</entry><entry>unreferenced messages (requires threaded view)</entry></row>
<row><entry>~(<emphasis>PATTERN</emphasis>)</entry><entry>messages in threads
containing messages matching <emphasis>PATTERN</emphasis>, e.g. all
threads containing messages from you: ~(~P)</entry></row>
</tbody>
</tgroup>
</table>

<para>
Where <emphasis>EXPR</emphasis> is a <link linkend="regexp">regular expression</link>, and <emphasis>GROUP</emphasis> is an
<link linkend="addrgroup">address group</link>.
</para>

<para>
*) The forms <quote>&lt;[<emphasis>MAX</emphasis>]</quote>,
<quote>&gt;[<emphasis>MIN</emphasis>]</quote>,
<quote>[<emphasis>MIN</emphasis>]-</quote> and
<quote>-[<emphasis>MAX</emphasis>]</quote> are allowed, too.
</para>

<para>
**) The suffixes <quote>K</quote> and <quote>M</quote> are allowed to
specify kilobyte and megabyte respectively.
</para>

<para>
Special attention has to be payed when using regular expressions inside
of patterns.  Specifically, Mutt's parser for these patterns will strip
one level of backslash (<quote>\</quote>), which is normally used for
quoting.  If it is your intention to use a backslash in the regular
expression, you will need to use two backslashes instead
(<quote>\\</quote>). You can force Mutt to treat
<emphasis>EXPR</emphasis> as a simple string instead of a regular
expression by using = instead of ~ in the pattern name. For example,
<literal>=b *.*</literal> will find all messages that contain the
literal string <quote>*.*</quote>. Simple string matches are less
powerful than regular expressions but can be considerably faster. This
is especially true for IMAP folders, because string matches can be
performed on the server instead of by fetching every message. IMAP
treats <literal>=h</literal> specially: it must be of the form
<quote>header: substring</quote> and will not partially match header
names. The substring part may be omitted if you simply wish to find
messages containing a particular header without regard to its value.
</para>

<para>
Patterns matching lists of addresses (notably c, C, p, P and t) match if
there is at least one match in the whole list. If you want to make sure
that all elements of that list match, you need to prefix your pattern
with <quote>^</quote>.  This example matches all mails which only has
recipients from Germany.
</para>

<example id="ex-recips">
<title>Matching all addresses in address lists</title>
<screen>
^~C \.de$
</screen>
</example>

</sect2>

<sect2 id="simple-searches">
<title>Simple Searches</title>

<para>
Mutt supports two versions of so called <quote>simple
searches</quote>. These are issued if the query entered for searching,
limiting and similar operations does not seem to contain a valid pattern
modifier (i.e. it does not contain one of these characters:
<quote>~</quote>, <quote>=</quote> or <quote>%</quote>). If the query is
supposed to contain one of these special characters, they must be
escaped by prepending a backslash (<quote>\</quote>).
</para>

<para>
The first type is by checking whether the query string equals
a keyword case-insensitively from <xref linkend="tab-simplesearch-keywords"/>:
If that is the case, Mutt will use the shown pattern modifier instead.
If a keyword would conflict with your search keyword, you need to turn
it into a regular expression to avoid matching the keyword table. For
example, if you want to find all messages matching <quote>flag</quote>
(using <link linkend="simple-search">$simple_search</link>)
but don't want to match flagged messages, simply search for
<quote><literal>[f]lag</literal></quote>.
</para>

<table id="tab-simplesearch-keywords">
<title>Simple search keywords</title>
<tgroup cols="2">
<thead>
<row><entry>Keyword</entry><entry>Pattern modifier</entry></row>
</thead>
<tbody>
<row><entry>all</entry><entry>~A</entry></row>
<row><entry>.</entry><entry>~A</entry></row>
<row><entry>^</entry><entry>~A</entry></row>
<row><entry>del</entry><entry>~D</entry></row>
<row><entry>flag</entry><entry>~F</entry></row>
<row><entry>new</entry><entry>~N</entry></row>
<row><entry>old</entry><entry>~O</entry></row>
<row><entry>repl</entry><entry>~Q</entry></row>
<row><entry>read</entry><entry>~R</entry></row>
<row><entry>tag</entry><entry>~T</entry></row>
<row><entry>unread</entry><entry>~U</entry></row>
</tbody>
</tgroup>
</table>

<para>
The second type of simple search is to build a complex search pattern
using <link linkend="simple-search">$simple_search</link> as a
template. Mutt will insert your query properly quoted and search for the
composed complex query.
</para>

</sect2>

<sect2 id="complex-patterns">
<title>Nesting and Boolean Operators</title>

<para>
Logical AND is performed by specifying more than one criterion.  For
example:
</para>

<screen>
~t mutt ~f elkins
</screen>

<para>
would select messages which contain the word <quote>mutt</quote> in the
list of recipients <emphasis>and</emphasis> that have the word
<quote>elkins</quote> in the <quote>From</quote> header field.
</para>

<para>
Mutt also recognizes the following operators to create more complex
search patterns:
</para>

<itemizedlist>
<listitem>

<para>
! &mdash; logical NOT operator
</para>
</listitem>
<listitem>

<para>
| &mdash; logical OR operator
</para>
</listitem>
<listitem>

<para>
() &mdash; logical grouping operator
</para>
</listitem>

</itemizedlist>

<para>
Here is an example illustrating a complex search pattern.  This pattern
will select all messages which do not contain <quote>mutt</quote> in the
<quote>To</quote> or <quote>Cc</quote> field and which are from
<quote>elkins</quote>.
</para>

<example id="ex-pattern-bool">
<title>Using boolean operators in patterns</title>
<screen>
!(~t mutt|~c mutt) ~f elkins
</screen>
</example>

<para>
Here is an example using white space in the regular expression (note the
<quote>'</quote> and <quote>"</quote> delimiters).  For this to match,
the mail's subject must match the <quote>^Junk +From +Me$</quote> and it
must be from either <quote>Jim +Somebody</quote> or <quote>Ed
+SomeoneElse</quote>:
</para>

<screen>
'~s "^Junk +From +Me$" ~f ("Jim +Somebody"|"Ed +SomeoneElse")'
</screen>

<note>
<para>
If a regular expression contains parenthesis, or a vertical bar ("|"),
you <emphasis>must</emphasis> enclose the expression in double or single
quotes since those characters are also used to separate different parts
of Mutt's pattern language.  For example: <literal>~f
"me@(mutt\.org|cs\.hmc\.edu)"</literal> Without the quotes, the
parenthesis wouldn't end.  This would be separated to two OR'd patterns:
<emphasis>~f me@(mutt\.org</emphasis> and
<emphasis>cs\.hmc\.edu)</emphasis>. They are never what you want.
</para>
</note>

</sect2>

<sect2 id="date-patterns">
<title>Searching by Date</title>

<para>
Mutt supports two types of dates, <emphasis>absolute</emphasis> and
<emphasis>relative</emphasis>.
</para>

<sect3 id="date-absolute">
<title>Absolute Dates</title>

<para>
Dates <emphasis>must</emphasis> be in DD/MM/YY format (month and year
are optional, defaulting to the current month and year).  An example of
a valid range of dates is:
</para>

<screen>
Limit to messages matching: ~d 20/1/95-31/10
</screen>

<para>
If you omit the minimum (first) date, and just specify
<quote>-DD/MM/YY</quote>, all messages <emphasis>before</emphasis> the
given date will be selected.  If you omit the maximum (second) date, and
specify <quote>DD/MM/YY-</quote>, all messages
<emphasis>after</emphasis> the given date will be selected.  If you
specify a single date with no dash (<quote>-</quote>), only messages
sent on the given date will be selected.
</para>

<para>
You can add error margins to absolute dates.  An error margin is a sign
(+ or -), followed by a digit, followed by one of the units in <xref
linkend="tab-date-units"/>. As a special case, you can replace the sign
by a <quote>*</quote> character, which is equivalent to giving identical
plus and minus error margins.
</para>

<table id="tab-date-units">
<title>Date units</title>
<tgroup cols="2">
<thead>
<row><entry>Unit</entry><entry>Description</entry></row>
</thead>
<tbody>
<row><entry>y</entry><entry>Years</entry></row>
<row><entry>m</entry><entry>Months</entry></row>
<row><entry>w</entry><entry>Weeks</entry></row>
<row><entry>d</entry><entry>Days</entry></row>
</tbody>
</tgroup>
</table>

<para>
Example: To select any messages two weeks around January 15, 2001, you'd
use the following pattern:
</para>

<screen>
Limit to messages matching: ~d 15/1/2001*2w
</screen>

</sect3>

<sect3 id="dates-relative">
<title>Relative Dates</title>

<para>
This type of date is relative to the current date, and may be specified
as:
</para>

<itemizedlist>
<listitem>

<para>
&gt;<emphasis>offset</emphasis> for messages older than
<emphasis>offset</emphasis> units
</para>
</listitem>
<listitem>

<para>
&lt;<emphasis>offset</emphasis> for messages newer than
<emphasis>offset</emphasis> units
</para>
</listitem>
<listitem>

<para>
=<emphasis>offset</emphasis> for messages exactly
<emphasis>offset</emphasis> units old
</para>
</listitem>

</itemizedlist>

<para>
<emphasis>offset</emphasis> is specified as a positive number with one
of the units from <xref linkend="tab-date-units"/>.
</para>

<para>
Example: to select messages less than 1 month old, you would use
</para>

<screen>
Limit to messages matching: ~d &lt;1m
</screen>

<note>
<para>
All dates used when searching are relative to the
<emphasis>local</emphasis> time zone, so unless you change the setting
of your <link linkend="index-format">$index_format</link> to include a
<literal>%[...]</literal> format, these are <emphasis>not</emphasis> the
dates shown in the main index.
</para>
</note>

</sect3>

</sect2>

</sect1>

<sect1 id="tags">
<title>Using Tags</title>

<para>
Sometimes it is desirable to perform an operation on a group of messages
all at once rather than one at a time.  An example might be to save
messages to a mailing list to a separate folder, or to delete all
messages with a given subject.  To tag all messages matching a pattern,
use the <literal>&lt;tag-pattern&gt;</literal> function, which is bound
to <quote>shift-T</quote> by default.  Or you can select individual
messages by hand using the <literal>&lt;tag-message&gt;</literal>
function, which is bound to <quote>t</quote> by default.  See <link
linkend="patterns">patterns</link> for Mutt's pattern matching syntax.
</para>

<para>
Once you have tagged the desired messages, you can use the
<quote>tag-prefix</quote> operator, which is the <quote>;</quote>
(semicolon) key by default.  When the <quote>tag-prefix</quote> operator
is used, the <emphasis>next</emphasis> operation will be applied to all
tagged messages if that operation can be used in that manner.  If the
<link linkend="auto-tag">$auto_tag</link> variable is set, the next
operation applies to the tagged messages automatically, without
requiring the <quote>tag-prefix</quote>.
</para>

<para>
In <link linkend="macro"><command>macro</command>s</link> or <link
linkend="push"><command>push</command></link> commands, you can use the
<literal>&lt;tag-prefix-cond&gt;</literal> operator.  If there are no
tagged messages, Mutt will <quote>eat</quote> the rest of the macro to
abort it's execution.  Mutt will stop <quote>eating</quote> the macro
when it encounters the <literal>&lt;end-cond&gt;</literal> operator;
after this operator the rest of the macro will be executed as normal.
</para>

</sect1>

<sect1 id="hooks">
<title>Using Hooks</title>

<para>
A <emphasis>hook</emphasis> is a concept found in many other programs
which allows you to execute arbitrary commands before performing some
operation.  For example, you may wish to tailor your configuration based
upon which mailbox you are reading, or to whom you are sending mail.  In
the Mutt world, a <emphasis>hook</emphasis> consists of a <link
linkend="regexp">regular expression</link> or <link
linkend="patterns">pattern</link> along with a configuration
option/command.  See:

<itemizedlist>

<listitem>
<para>
<link linkend="account-hook"><command>account-hook</command></link>
</para>
</listitem>

<listitem>
<para>
<link linkend="append-hook"><command>append-hook</command></link>
</para>
</listitem>

<listitem>
<para>
<link linkend="charset-hook"><command>charset-hook</command></link>
</para>
</listitem>

<listitem>
<para>
<link linkend="close-hook"><command>close-hook</command></link>
</para>
</listitem>

<listitem>
<para>
<link linkend="crypt-hook"><command>crypt-hook</command></link>
</para>
</listitem>

<listitem>
<para>
<link linkend="fcc-hook"><command>fcc-hook</command></link>
</para>
</listitem>

<listitem>
<para>
<link linkend="fcc-save-hook"><command>fcc-save-hook</command></link>
</para>
</listitem>

<listitem>
<para>
<link linkend="folder-hook"><command>folder-hook</command></link>
</para>
</listitem>

<listitem>
<para>
<link linkend="iconv-hook"><command>iconv-hook</command></link>
</para>
</listitem>

<listitem>
<para>
<link linkend="mbox-hook"><command>mbox-hook</command></link>
</para>
</listitem>

<listitem>
<para>
<link linkend="message-hook"><command>message-hook</command></link>
</para>
</listitem>

<listitem>
<para>
<link linkend="open-hook"><command>open-hook</command></link>
</para>
</listitem>

<listitem>
<para>
<link linkend="reply-hook"><command>reply-hook</command></link>
</para>
</listitem>

<listitem>
<para>
<link linkend="save-hook"><command>save-hook</command></link>
</para>
</listitem>

<listitem>
<para>
<link linkend="send-hook"><command>send-hook</command></link>
</para>
</listitem>

<listitem>
<para>
<link linkend="send2-hook"><command>send2-hook</command></link>
</para>
</listitem>

</itemizedlist>

for specific details on each type of <emphasis>hook</emphasis> available.
</para>

<note>
<para>
If a hook changes configuration settings, these changes remain effective
until the end of the current Mutt session. As this is generally not
desired, a <quote>default</quote> hook needs to be added before all
other hooks of that type to restore configuration defaults.
</para>
</note>

<example id="ex-default-hook">
<title>Specifying a <quote>default</quote> hook</title>
<screen>
send-hook . 'unmy_hdr From:'
send-hook ~C'^b@b\.b$' my_hdr from: c@c.c
</screen>
</example>

<para>
In <xref linkend="ex-default-hook"/>, by default the value of <link
linkend="from">$from</link> and <link
linkend="realname">$realname</link> is not overridden. When sending
messages either To: or Cc: to <literal>&lt;b@b.b&gt;</literal>, the
From: header is changed to <literal>&lt;c@c.c&gt;</literal>.
</para>

<sect2 id="pattern-hook" xreflabel="Message Matching in Hooks">
<title>Message Matching in Hooks</title>

<para>
Hooks that act upon messages (<command>message-hook</command>,
<command>reply-hook</command>, <command>send-hook</command>,
<command>send2-hook</command>, <command>save-hook</command>,
<command>fcc-hook</command>) are evaluated in a slightly different
manner. For the other types of hooks, a <link linkend="regexp">regular
expression</link> is sufficient.  But in dealing with messages a finer
grain of control is needed for matching since for different purposes you
want to match different criteria.
</para>

<para>
Mutt allows the use of the <link linkend="patterns">search
pattern</link> language for matching messages in hook commands.  This
works in exactly the same way as it would when
<emphasis>limiting</emphasis> or <emphasis>searching</emphasis> the
mailbox, except that you are restricted to those operators which match
information Mutt extracts from the header of the message (i.e., from,
to, cc, date, subject, etc.).
</para>

<para>
For example, if you wanted to set your return address based upon sending
mail to a specific address, you could do something like:
</para>

<screen>
send-hook '~t ^me@cs\.hmc\.edu$' 'my_hdr From: Mutt User &lt;user@host&gt;'
</screen>

<para>
which would execute the given command when sending mail to
<emphasis>me@cs.hmc.edu</emphasis>.
</para>

<para>
However, it is not required that you write the pattern to match using
the full searching language.  You can still specify a simple
<emphasis>regular expression</emphasis> like the other hooks, in which
case Mutt will translate your pattern into the full language, using the
translation specified by the <link
linkend="default-hook">$default_hook</link> variable.  The pattern is
translated at the time the hook is declared, so the value of <link
linkend="default-hook">$default_hook</link> that is in effect at that
time will be used.
</para>

</sect2>

<sect2 id="mailbox-hook" xreflabel="Mailbox Matching in Hooks">
<title>Mailbox Matching in Hooks</title>

<para>
Hooks that match against mailboxes (<command>folder-hook</command>,
<command>mbox-hook</command>) apply both <link linkend="regexp">regular
expression</link> syntax as well as <link linkend="shortcuts">mailbox
shortcut</link> expansion on the regexp parameter.  There is some
overlap between these, so special attention should be paid to the first
character of the regexp.
</para>

<screen>
# Here, ^ will expand to "the current mailbox" not "beginning of string":
folder-hook ^/home/user/Mail/bar "set sort=threads"

# If you want ^ to be interpreted as "beginning of string", one workaround
# is to enclose the regexp in parenthesis:
folder-hook (^/home/user/Mail/bar) "set sort=threads"

# This will expand to the default save folder for the alias "imap.example.com", which
# is probably not what you want:
folder-hook @imap.example.com "set sort=threads"

# A workaround is to use parenthesis or a backslash:
folder-hook (@imap.example.com) "set sort=threads"
folder-hook '\@imap.example.com' "set sort=threads"
</screen>

<para>
Keep in mind that mailbox shortcut expansion on the regexp parameter
takes place when the hook is initially parsed, not when the hook is
matching against a mailbox.  When Mutt starts up and is reading the
.muttrc, some mailbox shortcuts may not be usable.  For example, the
"current mailbox" shortcut, ^, will expand to an empty string because no
mailbox has been opened yet.  Mutt will issue an error for this case or
if the mailbox shortcut results in an empty regexp.
</para>

</sect2>

</sect1>

<sect1 id="query">
<title>External Address Queries</title>

<para>
Mutt supports connecting to external directory databases such as LDAP,
ph/qi, bbdb, or NIS through a wrapper script which connects to Mutt
using a simple interface.  Using the <link
linkend="query-command">$query_command</link> variable, you specify the
wrapper command to use.  For example:
</para>

<screen>
set query_command = "mutt_ldap_query.pl %s"
</screen>

<para>
The wrapper script should accept the query on the command-line.  It
should return a one line message, then each matching response on a
single line, each line containing a tab separated address then name then
some other optional information.  On error, or if there are no matching
addresses, return a non-zero exit code and a one line error message.
</para>

<para>
An example multiple response output:
</para>

<screen>
Searching database ... 20 entries ... 3 matching:
me@cs.hmc.edu           Michael Elkins  mutt dude
blong@fiction.net       Brandon Long    mutt and more
roessler@does-not-exist.org        Thomas Roessler mutt pgp
</screen>

<para>
There are two mechanisms for accessing the query function of Mutt.  One
is to do a query from the index menu using the
<literal>&lt;query&gt;</literal> function (default: Q).  This will
prompt for a query, then bring up the query menu which will list the
matching responses.  From the query menu, you can select addresses to
create aliases, or to mail.  You can tag multiple addresses to mail,
start a new query, or have a new query appended to the current
responses.
</para>

<para>
The other mechanism for accessing the query function is for address
completion, similar to the alias completion.  In any prompt for address
entry, you can use the <literal>&lt;complete-query&gt;</literal>
function (default: ^T) to run a query based on the current address you
have typed.  Like aliases, Mutt will look for what you have typed back
to the last space or comma.  If there is a single response for that
query, Mutt will expand the address in place.  If there are multiple
responses, Mutt will activate the query menu.  At the query menu, you
can select one or more addresses to be added to the prompt.
</para>

</sect1>

<sect1 id="mailbox-formats">
<title>Mailbox Formats</title>

<para>
Mutt supports reading and writing of four different local mailbox
formats: mbox, MMDF, MH and Maildir.  The mailbox type is auto detected,
so there is no need to use a flag for different mailbox types.  When
creating new mailboxes, Mutt uses the default specified with the <link
linkend="mbox-type">$mbox_type</link> variable. A short description of
the formats follows.
</para>

<para>
<emphasis>mbox</emphasis>.  This is a widely used mailbox format for
UNIX.  All messages are stored in a single file.  Each message has a
line of the form:
</para>

<screen>
From me@cs.hmc.edu Fri, 11 Apr 1997 11:44:56 PST
</screen>

<para>
to denote the start of a new message (this is often referred to as the
<quote>From_</quote> line). The mbox format requires mailbox locking, is
prone to mailbox corruption with concurrently writing clients or
misinterpreted From_ lines. Depending on the environment, new mail
detection can be unreliable. Mbox folders are fast to open and easy to
archive.
</para>

<para>
<emphasis>MMDF</emphasis>.  This is a variant of the
<emphasis>mbox</emphasis> format.  Each message is surrounded by lines
containing <quote>^A^A^A^A</quote> (four times control-A's). The same
problems as for mbox apply (also with finding the right message
separator as four control-A's may appear in message bodies).
</para>

<para>
<emphasis>MH</emphasis>. A radical departure from
<emphasis>mbox</emphasis> and <emphasis>MMDF</emphasis>, a mailbox
consists of a directory and each message is stored in a separate file.
The filename indicates the message number (however, this is may not
correspond to the message number Mutt displays). Deleted messages are
renamed with a comma (<quote>,</quote>) prepended to the filename. Mutt
detects this type of mailbox by looking for either
<literal>.mh_sequences</literal> or <literal>.xmhcache</literal> files
(needed to distinguish normal directories from MH mailboxes). MH is more
robust with concurrent clients writing the mailbox, but still may suffer
from lost flags; message corruption is less likely to occur than with
mbox/mmdf. It's usually slower to open compared to mbox/mmdf since many
small files have to be read (Mutt provides <xref
linkend="header-caching"/> to greatly speed this process up).  Depending
on the environment, MH is not very disk-space efficient.
</para>

<para>
<emphasis>Maildir</emphasis>.  The newest of the mailbox formats, used
by the Qmail MTA (a replacement for sendmail).  Similar to
<emphasis>MH</emphasis>, except that it adds three subdirectories of the
mailbox: <emphasis>tmp</emphasis>, <emphasis>new</emphasis> and
<emphasis>cur</emphasis>.  Filenames for the messages are chosen in such
a way they are unique, even when two programs are writing the mailbox
over NFS, which means that no file locking is needed and corruption is
very unlikely. Maildir maybe slower to open without caching in Mutt, it
too is not very disk-space efficient depending on the environment. Since
no additional files are used for metadata (which is embedded in the
message filenames) and Maildir is locking-free, it's easy to sync across
different machines using file-level synchronization tools.
</para>

</sect1>

<sect1 id="shortcuts">
<title>Mailbox Shortcuts</title>

<para>
There are a number of built in shortcuts which refer to specific
mailboxes.  These shortcuts can be used anywhere you are prompted for a
file or mailbox path or in path-related configuration variables. Note
that these only work at the beginning of a string.
</para>

<table id="tab-mailbox-shortcuts">
<title>Mailbox shortcuts</title>
<tgroup cols="2">
<thead>
<row><entry>Shortcut</entry><entry>Refers to...</entry></row>
</thead>
<tbody>
<row><entry><literal>!</literal></entry><entry>your <link linkend="spoolfile">$spoolfile</link> (incoming) mailbox</entry></row>
<row><entry><literal>&gt;</literal></entry><entry>your <link linkend="mbox">$mbox</link> file</entry></row>
<row><entry><literal>&lt;</literal></entry><entry>your <link linkend="record">$record</link> file</entry></row>
<row><entry><literal>^</literal></entry><entry>the current mailbox</entry></row>
<row><entry><literal>-</literal> or <literal>!!</literal></entry><entry>the file you've last visited</entry></row>
<row><entry><literal>~</literal></entry><entry>your home directory</entry></row>
<row><entry><literal>=</literal> or <literal>+</literal></entry><entry>your <link linkend="folder">$folder</link> directory</entry></row>
<row><entry><emphasis>@alias</emphasis></entry><entry>to the <link linkend="save-hook">default save folder</link> as determined by the address of the alias</entry></row>
</tbody>
</tgroup>
</table>

<para>
For example, to store a copy of outgoing messages in the folder they
were composed in, a <link
linkend="folder-hook"><command>folder-hook</command></link> can be used
to set <link linkend="record">$record</link>:
</para>

<screen>
folder-hook . 'set record=^'</screen>

</sect1>

<sect1 id="using-lists">
<title>Handling Mailing Lists</title>

<para>
Mutt has a few configuration options that make dealing with large
amounts of mail easier.  The first thing you must do is to let Mutt know
what addresses you consider to be mailing lists (technically this does
not have to be a mailing list, but that is what it is most often used
for), and what lists you are subscribed to.  This is accomplished
through the use of the <link linkend="lists"><command>lists</command>
and <command>subscribe</command></link> commands in your
<literal>.muttrc</literal>.
</para>

<para>
Now that Mutt knows what your mailing lists are, it can do several
things, the first of which is the ability to show the name of a list
through which you received a message (i.e., of a subscribed list) in the
<emphasis>index</emphasis> menu display.  This is useful to distinguish
between personal and list mail in the same mailbox.  In the <link
linkend="index-format">$index_format</link> variable, the expando
<quote>%L</quote> will print the string <quote>To &lt;list&gt;</quote>
when <quote>list</quote> appears in the <quote>To</quote> field, and
<quote>Cc &lt;list&gt;</quote> when it appears in the <quote>Cc</quote>
field (otherwise it prints the name of the author).
</para>

<para>
Often times the <quote>To</quote> and <quote>Cc</quote> fields in
mailing list messages tend to get quite large. Most people do not bother
to remove the author of the message they reply to from the list,
resulting in two or more copies being sent to that person.  The
<literal>&lt;list-reply&gt;</literal> function, which by default is
bound to <quote>L</quote> in the <emphasis>index</emphasis> menu and
<emphasis>pager</emphasis>, helps reduce the clutter by only replying to
the known mailing list addresses instead of all recipients (except as
specified by <literal>Mail-Followup-To</literal>, see below).
</para>

<para>
Mutt also supports the <literal>Mail-Followup-To</literal> header.  When
you send a message to a list of recipients which includes one or several
subscribed mailing lists, and if the <link
linkend="followup-to">$followup_to</link> option is set, Mutt will
generate a Mail-Followup-To header which contains all the recipients to
whom you send this message, but not your address. This indicates that
group-replies or list-replies (also known as <quote>followups</quote>)
to this message should only be sent to the original recipients of the
message, and not separately to you - you'll receive your copy through
one of the mailing lists you are subscribed to.
</para>

<para>
Conversely, when group-replying or list-replying to a message which has
a <literal>Mail-Followup-To</literal> header, Mutt will respect this
header if the <link
linkend="honor-followup-to">$honor_followup_to</link> configuration
variable is set.  Using <link linkend="list-reply">list-reply</link>
will in this case also make sure that the reply goes to the mailing
list, even if it's not specified in the list of recipients in the
<literal>Mail-Followup-To</literal>.
</para>

<note>
<para>
When header editing is enabled, you can create a
<literal>Mail-Followup-To</literal> header manually.  Mutt will only
auto-generate this header if it doesn't exist when you send the message.
</para>
</note>

<para>
The other method some mailing list admins use is to generate a
<quote>Reply-To</quote> field which points back to the mailing list
address rather than the author of the message.  This can create problems
when trying to reply directly to the author in private, since most mail
clients will automatically reply to the address given in the
<quote>Reply-To</quote> field.  Mutt uses the <link
linkend="reply-to">$reply_to</link> variable to help decide which
address to use.  If set to <emphasis>ask-yes</emphasis> or
<emphasis>ask-no</emphasis>, you will be prompted as to whether or not
you would like to use the address given in the <quote>Reply-To</quote>
field, or reply directly to the address given in the <quote>From</quote>
field.  When set to <emphasis>yes</emphasis>, the
<quote>Reply-To</quote> field will be used when present.
</para>

<para>
Lastly, Mutt has the ability to <link linkend="sort">sort</link> the
mailbox into <link linkend="threads">threads</link>.  A thread is a
group of messages which all relate to the same subject.  This is usually
organized into a tree-like structure where a message and all of its
replies are represented graphically.  If you've ever used a threaded
news client, this is the same concept.  It makes dealing with large
volume mailing lists easier because you can easily delete uninteresting
threads and quickly find topics of value.
</para>

</sect1>

<sect1 id="using-keywords">
<title>Keyword Management</title>

<para>
Mutt has supported textual labels (usually known as X-Labels after
the header that we use to store them) for many years.  Since we
initially added support for X-Lanels, however, the larger community
has evolved more common ways of using and managing such labels, often
known as <quote>keywords</quote> or <quote>tags</quote>.
</para>

<para>
If you are new to Mutt or to using keywords in Mutt, you only need
to know that the &lt;edit-label&gt; binding (<literal>y</literal> by
default) will edit keywords, and that you can search for keywords
using the <literal>~y</literal> pattern, and use the <literal>%y</literal>
expando to display it in your <literal>$index_format</literal>.  You also
can sort by keyword.  Keywords that you set will be stored to the
<literal>X-Label:</literal> header by default.
</para>

<para>
If you've been using X-Labels for a while, things have grown slightly.
Mutt still supports X-Labels much as it has since 2000, but the scope
of this support has expanded to support three additional header-based
techniques for storing keyword metadata on messages:
</para>

<variablelist>

<varlistentry>
<term>X-Keywords</term>
<listitem>
<para>
Informal design; space-delimited keywords
</para>
</listitem>
</varlistentry>

<varlistentry>
<term>X-Mozilla-Keys</term>
<listitem>
<para>
Informal design used by Mozilla-based agents; space-delimited keywords
</para>
</listitem>
</varlistentry>

<varlistentry>
<term>Keywords</term>
<listitem>
<para>
Standardized in RFC2822 (2001); comma-space-delimited keywords
</para>
</listitem>
</varlistentry>

<varlistentry>
<term>X-Label</term>
<listitem>
<para>
Mutt-specific design; freeform text (but see <link linkend="xlabel-delimiter">$xlabel_delimiter</link>)
</para>
</listitem>
</varlistentry>

</variablelist>

<para>
With X-Label, mutt's only notion of a message keyword was the literal
string value of the X-Label header.  Under the new, integrated support,
each message may have a list of distinct message keywords.  When reading
keywords from one of the headers in the list above, the header value is
split on the indicated delimiter (space or comma-space) for X-Keywords:,
X-Mozilla-Keys:, and Keywords:.  By default, X-Label: is parsed as a
single keyword.  By setting $xlabel_delimiter, you can force splitting
of X-Label: as well.
</para>

<para>
Two boolean variables control how keywords are saved when writing
messages to a mailbox.  The default settings preserve backward
compatibility within mutt completely, but by changing these
values you can transition to more standard keyword storage. <link
linkend="keywords-legacy">$keywords_legacy</link>, if set, will tell
mutt to use only "legacy" headers -- i.e., <literal>X-Keywords:</literal>,
<literal>X-Mozilla-Keys</literal>, <literal>Keywords</literal>, or
<literal>X-Label:</literal>.  Keywords will be saved to whichever
header was in use by the message the keyword was read from.  If
<link linkend="keywords-standard">$keywords_standard</link> is
set, keywords will be saved without exception to the standard
<literal>Keywords:</literal> header.  (If both are set, both will be used;
if both are unset, legacy headers are used.)  Additionally, <link
linkend="xlabel-delimiter">$xlabel_delimiter</link> is used to format
the X-Label: header on saves.
</para>

<para>
To migrate completely to the new standard,
unset <literal>$keywords_legacy</literal> and set
<literal>$keywords_standard</literal>, and set
<literal>$xlabel_delimiter</literal> either to what you currently use to
delimit keywords in X-Labels, or to <quote>,&nbsp;</quote> (comma
space).
</para>

<para>
Note that it is common practice to insert <literal>X-Label:</literal> or
other keyword headers from proxmail or other mail filters.  This is
a useful trick for categorizing messages en masse as they are delivered
to your inbox, and it is fully compatible with the new keywords code.
</para>

</sect1>

<sect1 id="new-mail">
<title>New Mail Detection</title>

<para>
Mutt supports setups with multiple folders, allowing all of them to be
monitored for new mail (see <xref linkend="mailboxes"/> for details).
</para>

<sect2 id="new-mail-formats">
<title>How New Mail Detection Works</title>

<para>
For Mbox and Mmdf folders, new mail is detected by comparing access
and/or modification times of files: Mutt assumes a folder has new mail
if it wasn't accessed after it was last modified. Utilities like
<literal>biff</literal> or <literal>frm</literal> or any other program
which accesses the mailbox might cause Mutt to never detect new mail for
that mailbox if they do not properly reset the access time. Other
possible causes of Mutt not detecting new mail in these folders are
backup tools (updating access times) or filesystems mounted without
access time update support (for Linux systems, see the
<literal>relatime</literal> option).
</para>

<note>
<para>
Contrary to older Mutt releases, it now maintains the new mail status of
a folder by properly resetting the access time if the folder contains at
least one message which is neither read, nor deleted, nor marked as old.
</para>
</note>

<para>
In cases where new mail detection for Mbox or Mmdf folders appears to be
unreliable, the <link linkend="check-mbox-size">$check_mbox_size</link>
option can be used to make Mutt track and consult file sizes for new
mail detection instead which won't work for size-neutral changes.
</para>

<para>
New mail for Maildir is assumed if there is one message in the
<literal>new/</literal> subdirectory which is not marked deleted (see
<link linkend="maildir-trash">$maildir_trash</link>). For MH folders, a
mailbox is considered having new mail if there's at least one message in
the <quote>unseen</quote> sequence as specified by <link
linkend="mh-seq-unseen">$mh_seq_unseen</link>.
</para>

<para>
Mutt does not poll POP3 folders for new mail, it only periodically
checks the currently opened folder (if it's a POP3 folder).
</para>

<para>
For IMAP, by default Mutt uses recent message counts provided by the
server to detect new mail. If the <link
linkend="imap-idle">$imap_idle</link> option is set, it'll use the IMAP
IDLE extension if advertised by the server.
</para>

</sect2>

<sect2 id="new-mail-polling">
<title>Polling For New Mail</title>

<para>
When in the index menu and being idle (also see <link
linkend="timeout">$timeout</link>), Mutt periodically checks for new
mail in all folders which have been configured via the
<command>mailboxes</command> command. The interval depends on the folder
type: for local/IMAP folders it consults <link
linkend="mail-check">$mail_check</link> and <link
linkend="pop-checkinterval">$pop_checkinterval</link> for POP folders.
</para>

<para>
Outside the index menu the directory browser supports checking for new
mail using the <literal>&lt;check-new&gt;</literal> function which is
unbound by default. Pressing TAB will bring up a menu showing the files
specified by the <command>mailboxes</command> command, and indicate
which contain new messages. Mutt will automatically enter this mode when
invoked from the command line with the <literal>-y</literal> option.
</para>

<para>
For the pager, index and directory browser menus, Mutt contains the
<literal>&lt;buffy-list&gt;</literal> function (bound to
<quote>.</quote> by default) which will print a list of folders with new
mail in the command line at the bottom of the screen.
</para>

<para>
For the index, by default Mutt displays the number of mailboxes with new
mail in the status bar, please refer to the <link
linkend="status-format">$status_format</link> variable for details.
</para>

<para>
When changing folders, Mutt fills the prompt with the first folder from
the mailboxes list containing new mail (if any), pressing
<literal>&lt;Space&gt;</literal> will cycle through folders with new
mail.  The (by default unbound) function
<literal>&lt;next-unread-mailbox&gt;</literal> in the index can be used
to immediately open the next folder with unread mail (if any).
</para>

</sect2>

</sect1>

<sect1 id="editing-threads">
<title>Editing Threads</title>

<para>
Mutt has the ability to dynamically restructure threads that are broken
either by misconfigured software or bad behavior from some
correspondents. This allows to clean your mailboxes from these
annoyances which make it hard to follow a discussion.
</para>

<sect2 id="link-threads">
<title>Linking Threads</title>

<para>
Some mailers tend to <quote>forget</quote> to correctly set the
<quote>In-Reply-To:</quote> and <quote>References:</quote> headers when
replying to a message. This results in broken discussions because Mutt
has not enough information to guess the correct threading.  You can fix
this by tagging the reply, then moving to the parent message and using
the <literal>&lt;link-threads&gt;</literal> function (bound to &amp; by
default). The reply will then be connected to this parent message.
</para>

<para>
You can also connect multiple children at once, tagging them and using
the <literal>&lt;tag-prefix&gt;</literal> command (<quote>;</quote>) or
the <link linkend="auto-tag">$auto_tag</link> option.
</para>

</sect2>

<sect2 id="break-threads">
<title>Breaking Threads</title>

<para>
On mailing lists, some people are in the bad habit of starting a new
discussion by hitting <quote>reply</quote> to any message from the list
and changing the subject to a totally unrelated one.  You can fix such
threads by using the <literal>&lt;break-thread&gt;</literal> function
(bound by default to #), which will turn the subthread starting from the
current message into a whole different thread.
</para>

</sect2>

</sect1>

<sect1 id="dsn">
<title>Delivery Status Notification (DSN) Support</title>

<para>
RFC1894 defines a set of MIME content types for relaying information
about the status of electronic mail messages.  These can be thought of
as <quote>return receipts.</quote>
</para>

<para>
To support DSN, there are two variables. <link
linkend="dsn-notify">$dsn_notify</link> is used to request receipts for
different results (such as failed message, message delivered, etc.).
<link linkend="dsn-return">$dsn_return</link> requests how much of your
message should be returned with the receipt (headers or full message).
</para>

<para>
When using <link linkend="sendmail">$sendmail</link> for mail delivery,
you need to use either Berkeley sendmail 8.8.x (or greater) a MTA
supporting DSN command line options compatible to Sendmail: The -N and
-R options can be used by the mail client to make requests as to what
type of status messages should be returned. Please consider your MTA
documentation whether DSN is supported.
</para>

<para>
For SMTP delivery using <link linkend="smtp-url">$smtp_url</link>, it
depends on the capabilities announced by the server whether Mutt will
attempt to request DSN or not.
</para>

</sect1>

<sect1 id="urlview">
<title>Start a WWW Browser on URLs</title>

<para>
If a message contains URLs, it is efficient to get a menu with all the
URLs and start a WWW browser on one of them.  This functionality is
provided by the external urlview program which can be retrieved at
<ulink
url="ftp://ftp.mutt.org/mutt/contrib/">ftp://ftp.mutt.org/mutt/contrib/</ulink>
and the configuration commands:
</para>

<screen>
macro index \cb |urlview\n
macro pager \cb |urlview\n
</screen>

</sect1>

<sect1 id="misc-topics">
<title>Miscellany</title>

<para>
This section documents various features that fit nowhere else.
</para>

<variablelist>
<varlistentry>
<term>
Address normalization
</term>
<listitem>
<para>
Mutt normalizes all e-mail addresses to the simplest form possible. If
an address contains a realname, the form <emphasis>Joe User
&lt;joe@example.com&gt;</emphasis> is used and the pure e-mail address
without angle brackets otherwise, i.e. just
<emphasis>joe@example.com</emphasis>.
</para>
<para>
This normalization affects all headers Mutt generates including aliases.
</para>
</listitem>
</varlistentry>
<varlistentry>
<term>
Initial folder selection
</term>
<listitem>
<para>
The folder Mutt opens at startup is determined as follows: the folder
specified in the <literal>$MAIL</literal> environment variable if
present. Otherwise, the value of <literal>$MAILDIR</literal> is taken
into account. If that isn't present either, Mutt takes the user's
mailbox in the mailspool as determined at compile-time (which may also
reside in the home directory). The <link
linkend="spoolfile">$spoolfile</link> setting overrides this
selection. Highest priority has the mailbox given with the
<literal>-f</literal> command line option.
</para>
</listitem>
</varlistentry>
</variablelist>

</sect1>

</chapter>

<chapter id="mimesupport">
<title>Mutt's MIME Support</title>

<para>
Quite a bit of effort has been made to make Mutt the premier text-mode
MIME MUA.  Every effort has been made to provide the functionality that
the discerning MIME user requires, and the conformance to the standards
wherever possible.  When configuring Mutt for MIME, there are two extra
types of configuration files which Mutt uses.  One is the
<literal>mime.types</literal> file, which contains the mapping of file
extensions to IANA MIME types.  The other is the
<literal>mailcap</literal> file, which specifies the external commands
to use for handling specific MIME types.
</para>

<sect1 id="using-mime">
<title>Using MIME in Mutt</title>

<sect2 id="mime-overview">
<title>MIME Overview</title>

<para>
MIME is short for <quote>Multipurpose Internet Mail Extension</quote>
and describes mechanisms to internationalize and structure mail
messages. Before the introduction of MIME, messages had a single text
part and were limited to us-ascii header and content. With MIME,
messages can have attachments (and even attachments which itself have
attachments and thus form a tree structure), nearly arbitrary characters
can be used for sender names, recipients and subjects.
</para>

<para>
Besides the handling of non-ascii characters in message headers, to Mutt
the most important aspect of MIME are so-called MIME types. These are
constructed using a <emphasis>major</emphasis> and
<emphasis>minor</emphasis> type separated by a forward slash.  These
specify details about the content that follows. Based upon these, Mutt
decides how to handle this part. The most popular major type is
<quote><literal>text</literal></quote> with minor types for plain text,
HTML and various other formats. Major types also exist for images,
audio, video and of course general application data (e.g. to separate
cryptographically signed data with a signature, send office documents,
and in general arbitrary binary data). There's also the
<literal>multipart</literal> major type which represents the root of a
subtree of MIME parts. A list of supported MIME types can be found in
<xref linkend="supported-mime-types"/>.
</para>

<para>
MIME also defines a set of encoding schemes for transporting MIME
content over the network: <literal>7bit</literal>,
<literal>8bit</literal>, <literal>quoted-printable</literal>,
<literal>base64</literal> and <literal>binary</literal>. There're some
rules when to choose what for encoding headers and/or body (if needed),
and Mutt will in general make a good choice.
</para>

<para>
Mutt does most of MIME encoding/decoding behind the scenes to form
messages conforming to MIME on the sending side. On reception, it can be
flexibly configured as to how what MIME structure is displayed (and if
it's displayed): these decisions are based on the content's MIME type.
There are three areas/menus in dealing with MIME: the pager (while
viewing a message), the attachment menu and the compose menu.
</para>

</sect2>

<sect2 id="mime-pager">
<title>Viewing MIME Messages in the Pager</title>

<para>
When you select a message from the index and view it in the pager, Mutt
decodes as much of a message as possible to a text representation.  Mutt
internally supports a number of MIME types, including the
<literal>text</literal> major type (with all minor types), the
<literal>message/rfc822</literal> (mail messages) type and some
<literal>multipart</literal> types. In addition, it recognizes a variety
of PGP MIME types, including PGP/MIME and
<literal>application/pgp</literal>.
</para>

<para>
Mutt will denote attachments with a couple lines describing them.
These lines are of the form:
</para>

<screen>
[-- Attachment #1: Description --]
[-- Type: text/plain, Encoding: 7bit, Size: 10000 --]
</screen>

<para>
Where the <emphasis>Description</emphasis> is the description or
filename given for the attachment, and the <emphasis>Encoding</emphasis>
is one of the already mentioned content encodings.
</para>

<para>
If Mutt cannot deal with a MIME type, it will display a message like:
</para>

<screen>
[-- image/gif is unsupported (use 'v' to view this part) --]
</screen>

</sect2>

<sect2 id="attach-menu">
<title>The Attachment Menu</title>

<para>
The default binding for <literal>&lt;view-attachments&gt;</literal> is
<quote>v</quote>, which displays the attachment menu for a message.  The
attachment menu displays a list of the attachments in a message.  From
the attachment menu, you can save, print, pipe, delete, and view
attachments.  You can apply these operations to a group of attachments
at once, by tagging the attachments and by using the
<literal>&lt;tag-prefix&gt;</literal> operator.  You can also reply to
the current message from this menu, and only the current attachment (or
the attachments tagged) will be quoted in your reply.  You can view
attachments as text, or view them using the mailcap viewer definition
(the mailcap mechanism is explained later in detail).
</para>

<para>
Finally, you can apply the usual message-related functions (like <link
linkend="resend-message"><literal>&lt;resend-message&gt;</literal></link>,
and the <literal>&lt;reply&gt;</literal> and
<literal>&lt;forward&gt;</literal> functions) to attachments of type
<literal>message/rfc822</literal>.
</para>

<para>
See table <xref linkend="tab-attachment-bindings"/> for all available
functions.
</para>

</sect2>

<sect2 id="compose-menu">
<title>The Compose Menu</title>

<para>
The compose menu is the menu you see before you send a message.  It
allows you to edit the recipient list, the subject, and other aspects of
your message.  It also contains a list of the attachments of your
message, including the main body.  From this menu, you can print, copy,
filter, pipe, edit, compose, review, and rename an attachment or a list
of tagged attachments.  You can also modifying the attachment
information, notably the type, encoding and description.
</para>

<para>
Attachments appear as follows by default:
</para>

<screen>
- 1 [text/plain, 7bit, 1K]           /tmp/mutt-euler-8082-0 &lt;no description&gt;
  2 [applica/x-gunzip, base64, 422K] ~/src/mutt-0.85.tar.gz &lt;no description&gt;
</screen>

<para>
The <quote>-</quote> denotes that Mutt will delete the file after
sending (or postponing, or canceling) the message.  It can be toggled
with the <literal>&lt;toggle-unlink&gt;</literal> command (default: u).
The next field is the MIME content-type, and can be changed with the
<literal>&lt;edit-type&gt;</literal> command (default: ^T).  The next
field is the encoding for the attachment, which allows a binary message
to be encoded for transmission on 7bit links.  It can be changed with
the <literal>&lt;edit-encoding&gt;</literal> command (default: ^E).  The
next field is the size of the attachment, rounded to kilobytes or
megabytes.  The next field is the filename, which can be changed with
the <literal>&lt;rename-file&gt;</literal> command (default: R).  The
final field is the description of the attachment, and can be changed
with the <literal>&lt;edit-description&gt;</literal> command (default:
d). See <link linkend="attach-format">$attach_format</link> for a full
list of available expandos to format this display to your needs.
</para>

</sect2>

</sect1>

<sect1 id="mime-types">
<title>MIME Type Configuration with <literal>mime.types</literal></title>

<para>
To get most out of MIME, it's important that a MIME part's content type
matches the content as closely as possible so that the recipient's
client can automatically select the right viewer for the
content. However, there's no reliable for Mutt to know how to detect
every possible file type. Instead, it uses a simple plain text mapping
file that specifies what file extension corresponds to what MIME
type. This file is called <literal>mime.types</literal>.
</para>

<para>
When you add an attachment to your mail message, Mutt searches your
personal <literal>mime.types</literal> file at
<literal>$HOME/.mime.types</literal>, and then the system
<literal>mime.types</literal> file at
<literal>/usr/local/share/mutt/mime.types</literal> or
<literal>/etc/mime.types</literal>
</para>

<para>
Each line starts with the full MIME type, followed by a space and
space-separated list of file extensions. For example you could use:
</para>

<example id="ex-mime-types">
<title><literal>mime.types</literal></title>
<screen>
application/postscript          ps eps
application/pgp                 pgp
audio/x-aiff                    aif aifc aiff
</screen>
</example>

<para>
A sample <literal>mime.types</literal> file comes with the Mutt
distribution, and should contain most of the MIME types you are likely
to use.
</para>

<para>
If Mutt can not determine the MIME type by the extension of the file you
attach, it will look at the file.  If the file is free of binary
information, Mutt will assume that the file is plain text, and mark it
as <literal>text/plain</literal>.  If the file contains binary
information, then Mutt will mark it as
<literal>application/octet-stream</literal>.  You can change the MIME
type that Mutt assigns to an attachment by using the
<literal>&lt;edit-type&gt;</literal> command from the compose menu
(default: ^T), see <xref linkend="supported-mime-types"/> for supported
major types. Mutt recognizes all of these if the appropriate entry is
found in the <literal>mime.types</literal> file. Non-recognized mime
types should only be used if the recipient of the message is likely to
be expecting such attachments.
</para>

<table id="supported-mime-types">
<title>Supported MIME types</title>
<tgroup cols="3">
<thead>
<row><entry>MIME major type</entry><entry>Standard</entry><entry>Description</entry></row>
</thead>
<tbody>
<row><entry><literal>application</literal></entry><entry>yes</entry><entry>General application data</entry></row>
<row><entry><literal>audio</literal></entry><entry>yes</entry><entry>Audio data</entry></row>
<row><entry><literal>image</literal></entry><entry>yes</entry><entry>Image data</entry></row>
<row><entry><literal>message</literal></entry><entry>yes</entry><entry>Mail messages, message status information</entry></row>
<row><entry><literal>model</literal></entry><entry>yes</entry><entry>VRML and other modeling data</entry></row>
<row><entry><literal>multipart</literal></entry><entry>yes</entry><entry>Container for other MIME parts</entry></row>
<row><entry><literal>text</literal></entry><entry>yes</entry><entry>Text data</entry></row>
<row><entry><literal>video</literal></entry><entry>yes</entry><entry>Video data</entry></row>
<row><entry><literal>chemical</literal></entry><entry>no</entry><entry>Mostly molecular data</entry></row>
</tbody>
</tgroup>
</table>

<para>
MIME types are not arbitrary, they need to be assigned by <ulink
url="http://www.iana.org/assignments/media-types/">IANA</ulink>.
</para>

</sect1>

<sect1 id="mailcap">
<title>MIME Viewer Configuration with Mailcap</title>

<para>
Mutt supports RFC 1524 MIME Configuration, in particular the Unix
specific format specified in Appendix A of RFC 1524.  This file format
is commonly referred to as the <quote>mailcap</quote> format.  Many MIME
compliant programs utilize the mailcap format, allowing you to specify
handling for all MIME types in one place for all programs.  Programs
known to use this format include Firefox, lynx and metamail.
</para>

<para>
In order to handle various MIME types that Mutt doesn't have built-in
support for, it parses a series of external configuration files to find
an external handler. The default search string for these files is a
colon delimited list containing the following files:
</para>

<orderedlist>
<listitem><para><literal>$HOME/.mailcap</literal></para></listitem>
<listitem><para><literal>$PKGDATADIR/mailcap</literal></para></listitem>
<listitem><para><literal>$SYSCONFDIR/mailcap</literal></para></listitem>
<listitem><para><literal>/etc/mailcap</literal></para></listitem>
<listitem><para><literal>/usr/etc/mailcap</literal></para></listitem>
<listitem><para><literal>/usr/local/etc/mailcap</literal></para></listitem>
</orderedlist>

<para>
where <literal>$HOME</literal> is your home directory. The
<literal>$PKGDATADIR</literal> and the <literal>$SYSCONFDIR</literal>
directories depend on where Mutt is installed: the former is the default
for shared data, the latter for system configuration files.
</para>

<para>
The default search path can be obtained by running the following
command:
</para>

<screen>
mutt -nF /dev/null -Q mailcap_path
</screen>

<para>
In particular, the metamail distribution will install a mailcap file,
usually as <literal>/usr/local/etc/mailcap</literal>, which contains
some baseline entries.
</para>

<sect2 id="mailcap-basics">
<title>The Basics of the Mailcap File</title>

<para>
A mailcap file consists of a series of lines which are comments, blank,
or definitions.
</para>

<para>
A comment line consists of a # character followed by anything you want.
</para>

<para>
A blank line is blank.
</para>

<para>
A definition line consists of a content type, a view command, and any
number of optional fields.  Each field of a definition line is divided
by a semicolon <quote>;</quote> character.
</para>

<para>
The content type is specified in the MIME standard
<quote>type/subtype</quote> notation.  For example,
<literal>text/plain</literal>, <literal>text/html</literal>,
<literal>image/gif</literal>, etc.  In addition, the mailcap format
includes two formats for wildcards, one using the special
<quote>*</quote> subtype, the other is the implicit wild, where you only
include the major type.  For example, <literal>image/*</literal>, or
<literal>video</literal> will match all image types and video types,
respectively.
</para>

<para>
The view command is a Unix command for viewing the type specified. There
are two different types of commands supported. The default is to send
the body of the MIME message to the command on stdin. You can change
this behavior by using <literal>%s</literal> as a parameter to your view
command.  This will cause Mutt to save the body of the MIME message to a
temporary file, and then call the view command with the
<literal>%s</literal> replaced by the name of the temporary file. In
both cases, Mutt will turn over the terminal to the view program until
the program quits, at which time Mutt will remove the temporary file if
it exists. This means that mailcap does <emphasis>not</emphasis> work
out of the box with programs which detach themselves from the terminal
right after starting, like <literal>open</literal> on Mac OS X. In order
to nevertheless use these programs with mailcap, you probably need
custom shell scripts.
</para>

<para>
So, in the simplest form, you can send a <literal>text/plain</literal>
message to the external pager more on standard input:
</para>

<screen>
text/plain; more
</screen>

<para>
Or, you could send the message as a file:
</para>

<screen>
text/plain; more %s
</screen>

<para>
Perhaps you would like to use lynx to interactively view a
<literal>text/html</literal> message:
</para>

<screen>
text/html; lynx %s
</screen>

<para>
In this case, lynx does not support viewing a file from standard input,
so you must use the <literal>%s</literal> syntax.
</para>

<note>
<para>
<emphasis>Some older versions of lynx contain a bug where they will
check the mailcap file for a viewer for <literal>text/html</literal>.
They will find the line which calls lynx, and run it.  This causes lynx
to continuously spawn itself to view the object.</emphasis>
</para>
</note>

<para>
On the other hand, maybe you don't want to use lynx interactively, you
just want to have it convert the <literal>text/html</literal> to
<literal>text/plain</literal>, then you can use:
</para>

<screen>
text/html; lynx -dump %s | more
</screen>

<para>
Perhaps you wish to use lynx to view <literal>text/html</literal> files,
and a pager on all other text formats, then you would use the following:
</para>

<screen>
text/html; lynx %s
text/*; more
</screen>

</sect2>

<sect2 id="secure-mailcap">
<title>Secure Use of Mailcap</title>

<para>
The interpretation of shell meta-characters embedded in MIME parameters
can lead to security problems in general.  Mutt tries to quote
parameters in expansion of <literal>%s</literal> syntaxes properly, and
avoids risky characters by substituting them, see the <link
linkend="mailcap-sanitize">$mailcap_sanitize</link> variable.
</para>

<para>
Although Mutt's procedures to invoke programs with mailcap seem to be
safe, there are other applications parsing mailcap, maybe taking less
care of it.  Therefore you should pay attention to the following rules:
</para>

<para>
<emphasis>Keep the %-expandos away from shell quoting.</emphasis> Don't
quote them with single or double quotes.  Mutt does this for you, the
right way, as should any other program which interprets mailcap.  Don't
put them into backtick expansions.  Be highly careful with evil
statements, and avoid them if possible at all.  Trying to fix broken
behavior with quotes introduces new leaks &mdash; there is no
alternative to correct quoting in the first place.
</para>

<para>
If you have to use the %-expandos' values in context where you need
quoting or backtick expansions, put that value into a shell variable and
reference the shell variable where necessary, as in the following
example (using <literal>$charset</literal> inside the backtick expansion
is safe, since it is not itself subject to any further expansion):
</para>

<screen>
text/test-mailcap-bug; cat %s; copiousoutput; test=charset=%{charset} \
        &amp;&amp; test "`echo $charset | tr '[A-Z]' '[a-z]'`" != iso-8859-1
</screen>

</sect2>

<sect2 id="advanced-mailcap">
<title>Advanced Mailcap Usage</title>

<sect3 id="optional-mailcap-fields">
<title>Optional Fields</title>

<para>
In addition to the required content-type and view command fields, you
can add semi-colon <quote>;</quote> separated fields to set flags and
other options.  Mutt recognizes the following optional fields:
</para>

<variablelist>

<varlistentry>
<term>copiousoutput</term>
<listitem>
<para>
This flag tells Mutt that the command passes possibly large amounts of
text on standard output.  This causes Mutt to invoke a pager (either
the internal pager or the external pager defined by the pager variable)
on the output of the view command.  Without this flag, Mutt assumes that
the command is interactive.  One could use this to replace the pipe to
<literal>more</literal> in the <literal>lynx -dump</literal> example in
the Basic section:
</para>

<screen>
text/html; lynx -dump %s ; copiousoutput
</screen>

<para>
This will cause lynx to format the <literal>text/html</literal> output
as <literal>text/plain</literal> and Mutt will use your standard pager
to display the results.
</para>

<para>
Mutt will set the <literal>COLUMNS</literal> environment variable to
the width of the pager.  Some programs make use of this environment
variable automatically.  Others provide a command line argument that
can use this to set the output width:
</para>

<screen>
text/html; lynx -dump -width ${COLUMNS:-80} %s; copiousoutput
</screen>

<para>
Note that when using the built-in pager, <emphasis>only</emphasis>
entries with this flag will be considered a handler for a MIME type
&mdash; all other entries will be ignored.
</para>
</listitem>
</varlistentry>
<varlistentry>
<term>needsterminal</term>
<listitem>
<para>
Mutt uses this flag when viewing attachments with <link
linkend="auto-view"><command>auto_view</command></link>, in order to
decide whether it should honor the setting of the <link
linkend="wait-key">$wait_key</link> variable or not.  When an attachment
is viewed using an interactive program, and the corresponding mailcap
entry has a <emphasis>needsterminal</emphasis> flag, Mutt will use <link
linkend="wait-key">$wait_key</link> and the exit status of the program
to decide if it will ask you to press a key after the external program
has exited.  In all other situations it will not prompt you for a key.
</para>
</listitem>
</varlistentry>
<varlistentry>
<term>compose=&lt;command&gt;</term>
<listitem>
<para>
This flag specifies the command to use to create a new attachment of a
specific MIME type.  Mutt supports this from the compose menu.
</para>
</listitem>
</varlistentry>
<varlistentry>
<term>composetyped=&lt;command&gt;</term>
<listitem>
<para>
This flag specifies the command to use to create a new attachment of a
specific MIME type.  This command differs from the compose command in
that Mutt will expect standard MIME headers on the data.  This can be
used to specify parameters, filename, description, etc. for a new
attachment.  Mutt supports this from the compose menu.
</para>
</listitem>
</varlistentry>
<varlistentry>
<term>print=&lt;command&gt;</term>
<listitem>
<para>
This flag specifies the command to use to print a specific MIME type.
Mutt supports this from the attachment and compose menus.
</para>
</listitem>
</varlistentry>
<varlistentry>
<term>edit=&lt;command&gt;</term>
<listitem>
<para>
This flag specifies the command to use to edit a specific MIME type.
Mutt supports this from the compose menu, and also uses it to compose
new attachments.  Mutt will default to the defined <link
linkend="editor">$editor</link> for text attachments.
</para>
</listitem>
</varlistentry>
<varlistentry>
<term>nametemplate=&lt;template&gt;</term>
<listitem>
<para>
This field specifies the format for the file denoted by
<literal>%s</literal> in the command fields.  Certain programs will
require a certain file extension, for instance, to correctly view a
file.  For instance, lynx will only interpret a file as
<literal>text/html</literal> if the file ends in
<literal>.html</literal>.  So, you would specify lynx as a
<literal>text/html</literal> viewer with a line in the mailcap file
like:
</para>

<screen>
text/html; lynx %s; nametemplate=%s.html
</screen>

</listitem>
</varlistentry>
<varlistentry>
<term>test=&lt;command&gt;</term>
<listitem>
<para>
This field specifies a command to run to test whether this mailcap entry
should be used.  The command is defined with the command expansion rules
defined in the next section.  If the command returns 0, then the test
passed, and Mutt uses this entry.  If the command returns non-zero, then
the test failed, and Mutt continues searching for the right entry.  Note
that the content-type must match before Mutt performs the test.  For
example:
</para>

<screen>
text/html; firefox -remote 'openURL(%s)' ; test=RunningX
text/html; lynx %s
</screen>

<para>
In this example, Mutt will run the program <literal>RunningX</literal>
which will return 0 if the X Window manager is running, and non-zero if
it isn't.  If <literal>RunningX</literal> returns 0, then Mutt will run
firefox to display the <literal>text/html</literal> object.  If RunningX
doesn't return 0, then Mutt will go on to the next entry and use lynx to
display the <literal>text/html</literal> object.
</para>
</listitem>
</varlistentry>
</variablelist>

</sect3>

<sect3 id="mailcap-search-order">
<title>Search Order</title>

<para>
When searching for an entry in the mailcap file, Mutt will search for
the most useful entry for its purpose.  For instance, if you are
attempting to print an <literal>image/gif</literal>, and you have the
following entries in your mailcap file, Mutt will search for an entry
with the print command:
</para>

<screen>
image/*;        xv %s
image/gif;      ; print= anytopnm %s | pnmtops | lpr; \
                nametemplate=%s.gif
</screen>

<para>
Mutt will skip the <literal>image/*</literal> entry and use the
<literal>image/gif</literal> entry with the print command.
</para>

<para>
In addition, you can use this with <link
linkend="auto-view"><command>auto_view</command></link> to denote two
commands for viewing an attachment, one to be viewed automatically, the
other to be viewed interactively from the attachment menu using the
<literal>&lt;view-mailcap&gt;</literal> function (bound to
<quote>m</quote> by default). In addition, you can then use the test
feature to determine which viewer to use interactively depending on your
environment.
</para>

<screen>
text/html;      firefox -remote 'openURL(%s)' ; test=RunningX
text/html;      lynx %s; nametemplate=%s.html
text/html;      lynx -dump %s; nametemplate=%s.html; copiousoutput
</screen>

<para>
For <link linkend="auto-view"><command>auto_view</command></link>, Mutt
will choose the third entry because of the
<literal>copiousoutput</literal> tag.  For interactive viewing, Mutt
will run the program <literal>RunningX</literal> to determine if it
should use the first entry.  If the program returns non-zero, Mutt will
use the second entry for interactive viewing. The last entry is for
inline display in the pager and the
<literal>&lt;view-attach&gt;</literal> function in the attachment menu.
</para>

<para>
Entries with the <literal>copiousoutput</literal> tag should always be
specified as the last one per type. For non-interactive use, the last
entry will then actually be the first matching one with the tag set.
For non-interactive use, only <literal>copiousoutput</literal>-tagged
entries are considered. For interactive use, Mutt ignores this tag and
treats all entries equally. Therefore, if not specified last, all
following entries without this tag would never be considered for
<literal>&lt;view-attach&gt;</literal> because the
<literal>copiousoutput</literal> before them matched already.
</para>

</sect3>

<sect3 id="mailcap-command-expansion">
<title>Command Expansion</title>

<para>
The various commands defined in the mailcap files are passed to the
<literal>/bin/sh</literal> shell using the <literal>system(3)</literal>
function.  Before the command is passed to <literal>/bin/sh
-c</literal>, it is parsed to expand various special parameters with
information from Mutt.  The keywords Mutt expands are:
</para>

<variablelist>

<varlistentry>
<term>%s</term>
<listitem>
<para>
As seen in the basic mailcap section, this variable is expanded to a
filename specified by the calling program.  This file contains the body
of the message to view/print/edit or where the composing program should
place the results of composition.  In addition, the use of this keyword
causes Mutt to not pass the body of the message to the view/print/edit
program on stdin.
</para>
</listitem>
</varlistentry>
<varlistentry>
<term>%t</term>
<listitem>
<para>
Mutt will expand <literal>%t</literal> to the text representation of the
content type of the message in the same form as the first parameter of
the mailcap definition line, i.e. <literal>text/html</literal> or
<literal>image/gif</literal>.
</para>
</listitem>
</varlistentry>
<varlistentry>
<term>%{&lt;parameter&gt;}</term>
<listitem>
<para>
Mutt will expand this to the value of the specified parameter from the
Content-Type: line of the mail message.  For instance, if your mail
message contains:
</para>

<screen>
Content-Type: text/plain; charset=iso-8859-1
</screen>

<para>
then Mutt will expand <literal>%{charset}</literal> to
<quote>iso-8859-1</quote>.  The default metamail mailcap file uses this
feature to test the charset to spawn an xterm using the right charset to
view the message.
</para>
</listitem>
</varlistentry>
<varlistentry>
<term>\%</term>
<listitem>
<para>
This will be replaced by a literal <literal>%</literal>.
</para>
</listitem>
</varlistentry>
</variablelist>

<para>
Mutt does not currently support the <literal>%F</literal> and
<literal>%n</literal> keywords specified in RFC 1524.  The main purpose
of these parameters is for multipart messages, which is handled
internally by Mutt.
</para>

</sect3>

</sect2>

<sect2 id="mailcap-example">
<title>Example Mailcap Files</title>

<para>
This mailcap file is fairly simple and standard:
</para>

<screen>
<emphasis role="comment"># I'm always running X :)</emphasis>
video/*;        xanim %s &gt; /dev/null
image/*;        xv %s &gt; /dev/null

<emphasis role="comment"># I'm always running firefox (if my computer had more memory, maybe)</emphasis>
text/html;      firefox -remote 'openURL(%s)'
</screen>

<para>
This mailcap file shows quite a number of examples:
</para>

<screen>
<emphasis role="comment"># Use xanim to view all videos   Xanim produces a header on startup,
# send that to /dev/null so I don't see it</emphasis>
video/*;        xanim %s &gt; /dev/null

<emphasis role="comment"># Send html to a running firefox by remote</emphasis>
text/html;      firefox -remote 'openURL(%s)'; test=RunningFirefox

<emphasis role="comment"># If I'm not running firefox but I am running X, start firefox on the
# object</emphasis>
text/html;      firefox %s; test=RunningX

<emphasis role="comment"># Else use lynx to view it as text</emphasis>
text/html;      lynx %s

<emphasis role="comment"># This version would convert the text/html to text/plain</emphasis>
text/html;      lynx -dump %s; copiousoutput

<emphasis role="comment"># I use enscript to print text in two columns to a page</emphasis>
text/*;         more %s; print=enscript -2Gr %s

<emphasis role="comment"># Firefox adds a flag to tell itself to view jpegs internally</emphasis>
image/jpeg;xv %s; x-mozilla-flags=internal

<emphasis role="comment"># Use xv to view images if I'm running X</emphasis>
<emphasis role="comment"># In addition, this uses the \ to extend the line and set my editor</emphasis>
<emphasis role="comment"># for images</emphasis>
image/*;xv %s; test=RunningX; \
        edit=xpaint %s

<emphasis role="comment"># Convert images to text using the netpbm tools</emphasis>
image/*;  (anytopnm %s | pnmscale -xysize 80 46 | ppmtopgm | pgmtopbm |
pbmtoascii -1x2 ) 2&gt;&amp;1 ; copiousoutput

<emphasis role="comment"># Send excel spreadsheets to my NT box</emphasis>
application/ms-excel; open.pl %s
</screen>

</sect2>

</sect1>

<sect1 id="auto-view">
<title>MIME Autoview</title>

<para>
Usage:
</para>

<cmdsynopsis>
<command>auto_view</command>
<arg choice="plain">
<replaceable>mimetype</replaceable>
</arg>
<arg choice="opt" rep="repeat">
<replaceable>mimetype</replaceable>
</arg>

<command>unauto_view</command>
<group choice="req">
<arg choice="plain">
<replaceable>*</replaceable>
</arg>
<arg choice="plain" rep="repeat">
<replaceable>mimetype</replaceable>
</arg>
</group>
</cmdsynopsis>

<para>
In addition to explicitly telling Mutt to view an attachment with the
MIME viewer defined in the mailcap file from the attachments menu, Mutt
has support for automatically viewing MIME attachments while in the
pager.
</para>

<para>
For this to work, you must define a viewer in the mailcap file which
uses the <literal>copiousoutput</literal> option to denote that it is
non-interactive.  Usually, you also use the entry to convert the
attachment to a text representation which you can view in the pager.
</para>

<para>
You then use the <command>auto_view</command> configuration command to
list the content-types that you wish to view automatically.  For
instance, if you set it to:
</para>

<screen>
auto_view text/html application/x-gunzip \
  application/postscript image/gif application/x-tar-gz
</screen>

<para>
...Mutt would try to find corresponding entries for rendering
attachments of these types as text. A corresponding mailcap could look
like:
</para>

<screen>
text/html;      lynx -dump %s; copiousoutput; nametemplate=%s.html
image/*;        anytopnm %s | pnmscale -xsize 80 -ysize 50 | ppmtopgm | \
                pgmtopbm | pbmtoascii ; copiousoutput
application/x-gunzip;   gzcat; copiousoutput
application/x-tar-gz; gunzip -c %s | tar -tf - ; copiousoutput
application/postscript; ps2ascii %s; copiousoutput
</screen>

<para>
<command>unauto_view</command> can be used to remove previous entries
from the <command>auto_view</command> list.  This can be used with <link
linkend="message-hook"><command>message-hook</command></link> to
autoview messages based on size, etc.
<quote><command>unauto_view</command> *</quote> will remove all previous
entries.
</para>

</sect1>

<sect1 id="alternative-order">
<title>MIME Multipart/Alternative</title>

<para>
The <literal>multipart/alternative</literal> container type only has
child MIME parts which represent the same content in an alternative
way. This is often used to send HTML messages which contain an
alternative plain text representation.
</para>

<para>
Mutt has some heuristics for determining which attachment of a
<literal>multipart/alternative</literal> type to display:
</para>

<orderedlist>
<listitem>
<para>
First, Mutt will check the <command>alternative_order</command> list to
determine if one of the available types is preferred.  It consists of a
number of MIME types in order, including support for implicit and
explicit wildcards. For example:
</para>

<screen>
alternative_order text/enriched text/plain text \
  application/postscript image/*
</screen>
</listitem>
<listitem>
<para>
Next, Mutt will check if any of the types have a defined <link
linkend="auto-view"><command>auto_view</command></link>, and use that.
</para>
</listitem>
<listitem>
<para>
Failing that, Mutt will look for any text type.
</para>
</listitem>
<listitem>
<para>
As a last attempt, Mutt will look for any type it knows how to handle.
</para>
</listitem>
</orderedlist>

<para>
To remove a MIME type from the <command>alternative_order</command>
list, use the <command>unalternative_order</command> command.
</para>

</sect1>

<sect1 id="attachments">
<title>Attachment Searching and Counting</title>

<para>
If you ever lose track of attachments in your mailboxes, Mutt's
attachment-counting and -searching support might be for you.  You can
make your message index display the number of qualifying attachments in
each message, or search for messages by attachment count.  You also can
configure what kinds of attachments qualify for this feature with the
<command>attachments</command> and <command>unattachments</command>
commands.
</para>

<para>
In order to provide this information, Mutt needs to fully MIME-parse all
messages affected first. This can slow down operation especially for
remote mail folders such as IMAP because all messages have to be
downloaded first regardless whether the user really wants to view them
or not though using <xref linkend="body-caching"/> usually means to
download the message just once.
</para>

<para>
The syntax is:
</para>

<cmdsynopsis>
<command>attachments</command>
<arg choice="plain">
<replaceable>{ + | - }disposition</replaceable>
</arg>
<arg choice="plain">
<replaceable>mime-type</replaceable>
</arg>

<command>unattachments</command>
<arg choice="plain">
<replaceable>{ + | - }disposition</replaceable>
</arg>
<arg choice="plain">
<replaceable>mime-type</replaceable>
</arg>

<command>attachments</command>
<arg choice="plain">
<replaceable>?</replaceable>
</arg>
</cmdsynopsis>

<para>
<emphasis>disposition</emphasis> is the attachment's Content-Disposition
type &mdash; either <literal>inline</literal> or
<literal>attachment</literal>.  You can abbreviate this to
<literal>I</literal> or <literal>A</literal>.
</para>

<para>
Disposition is prefixed by either a <quote>+</quote> symbol or a
<quote>-</quote> symbol.  If it's a <quote>+</quote>, you're saying that
you want to allow this disposition and MIME type to qualify.  If it's a
<quote>-</quote>, you're saying that this disposition and MIME type is
an exception to previous <quote>+</quote> rules.  There are examples
below of how this is useful.
</para>

<para>
<emphasis>mime-type</emphasis> is the MIME type of the attachment you
want the command to affect.  A MIME type is always of the format
<literal>major/minor</literal>, where <literal>major</literal> describes
the broad category of document you're looking at, and
<literal>minor</literal> describes the specific type within that
category.  The major part of mime-type must be literal text (or the
special token <quote><literal>*</literal></quote>), but the minor part
may be a regular expression.  (Therefore,
<quote><literal>*/.*</literal></quote> matches any MIME type.)
</para>

<para>
The MIME types you give to the <command>attachments</command> directive
are a kind of pattern.  When you use the <command>attachments</command>
directive, the patterns you specify are added to a list.  When you use
<command>unattachments</command>, the pattern is removed from the list.
The patterns are not expanded and matched to specific MIME types at this
time &mdash; they're just text in a list.  They're only matched when
actually evaluating a message.
</para>

<para>
Some examples might help to illustrate.  The examples that are not
commented out define the default configuration of the lists.
</para>

<example id="ex-attach-count">
<title>Attachment counting</title>
<screen>
<emphasis role="comment">
# Removing a pattern from a list removes that pattern literally. It
# does not remove any type matching the pattern.
#
#  attachments   +A */.*
#  attachments   +A image/jpeg
#  unattachments +A */.*
#
# This leaves "attached" image/jpeg files on the allowed attachments
# list. It does not remove all items, as you might expect, because the
# second */.* is not a matching expression at this time.
#
# Remember: "unattachments" only undoes what "attachments" has done!
# It does not trigger any matching on actual messages.

# Qualify any MIME part with an "attachment" disposition, EXCEPT for
# text/x-vcard and application/pgp parts. (PGP parts are already known
# to mutt, and can be searched for with ~g, ~G, and ~k.)
#
# I've added x-pkcs7 to this, since it functions (for S/MIME)
# analogously to PGP signature attachments. S/MIME isn't supported
# in a stock mutt build, but we can still treat it specially here.
#
</emphasis>
attachments   +A */.*
attachments   -A text/x-vcard application/pgp.*
attachments   -A application/x-pkcs7-.*

<emphasis role="comment">
# Discount all MIME parts with an "inline" disposition, unless they're
# text/plain. (Why inline a text/plain part unless it's external to the
# message flow?)
</emphasis>
attachments   +I text/plain

<emphasis role="comment">
# These two lines make Mutt qualify MIME containers.  (So, for example,
# a message/rfc822 forward will count as an attachment.)  The first
# line is unnecessary if you already have "attach-allow */.*", of
# course.  These are off by default!  The MIME elements contained
# within a message/* or multipart/* are still examined, even if the
# containers themselves don't qualify.

#attachments  +A message/.* multipart/.*
#attachments  +I message/.* multipart/.*
</emphasis>

<emphasis role="comment">## You probably don't really care to know about deleted attachments.</emphasis>
attachments   -A message/external-body
attachments   -I message/external-body
</screen>
</example>

<para>
Entering the command <quote><command>attachments</command> ?</quote> as
a command will list your current settings in Muttrc format, so that it
can be pasted elsewhere.
</para>

</sect1>

<sect1 id="mime-lookup">
<title>MIME Lookup</title>

<para>
Usage:
</para>

<cmdsynopsis>
<command>mime_lookup</command>
<arg choice="plain">
<replaceable>mimetype</replaceable>
</arg>
<arg choice="opt" rep="repeat">
<replaceable>mimetype</replaceable>
</arg>

<command>unmime_lookup</command>
<group choice="req">
<arg choice="plain">
<replaceable>*</replaceable>
</arg>
<arg choice="plain" rep="repeat">
<replaceable>mimetype</replaceable>
</arg>
</group>
</cmdsynopsis>

<para>
Mutt's <command>mime_lookup</command> list specifies a list of MIME
types that should <emphasis>not</emphasis> be treated according to their
mailcap entry.  This option is designed to deal with binary types such
as <literal>application/octet-stream</literal>.  When an attachment's
MIME type is listed in <command>mime_lookup</command>, then the
extension of the filename will be compared to the list of extensions in
the <literal>mime.types</literal> file.  The MIME type associated with
this extension will then be used to process the attachment according to
the rules in the mailcap file and according to any other configuration
options (such as <command>auto_view</command>) specified.  Common usage
would be:
</para>

<screen>
mime_lookup application/octet-stream application/X-Lotus-Manuscript
</screen>

<para>
In addition, the <literal>unmime_lookup</literal> command may be used to
disable this feature for any particular MIME type if it had been set,
for example, in a global <literal>.muttrc</literal>.
</para>

</sect1>

</chapter>

<chapter id="optionalfeatures">
<title>Optional Features</title>

<sect1 id="optionalfeatures-notes">
<title>General Notes</title>

<sect2 id="compile-time-features">
<title>Enabling/Disabling Features</title>

<para>
Mutt supports several of optional features which can be enabled or
disabled at compile-time by giving the <emphasis>configure</emphasis>
script certain arguments. These are listed in the <quote>Optional
features</quote> section of the <emphasis>configure --help</emphasis>
output.
</para>

<para>
Which features are enabled or disabled can later be determined from the
output of <literal>mutt -v</literal>. If a compile option starts with
<quote>+</quote> it is enabled and disabled if prefixed with
<quote>-</quote>. For example, if Mutt was compiled using GnuTLS for
encrypted communication instead of OpenSSL, <literal>mutt -v</literal>
would contain:
</para>

<screen>
-USE_SSL_OPENSSL +USE_SSL_GNUTLS</screen>

</sect2>

<sect2 id="mutt-patches">
<title>Mutt Patches</title>
<para>
Mutt may also be <quote>patched</quote> to support smaller features.
These patches should add a free-form string to the end Mutt's version string.
Running <literal>mutt -v</literal> might show:
<screen>patch-1.6.1.sidebar.20160502</screen>
</para>
</sect2>

<sect2 id="url-syntax">
<title>URL Syntax</title>

<para>
Mutt optionally supports the IMAP, POP3 and SMTP protocols which require
to access servers using URLs. The canonical syntax for specifying URLs
in Mutt is (an item enclosed in <literal>[]</literal> means it is
optional and may be omitted):
</para>

<screen>
proto[s]://[username[:password]@]server[:port][/path]
</screen>

<para>
<emphasis>proto</emphasis> is the communication protocol:
<literal>imap</literal> for IMAP, <literal>pop</literal> for POP3 and
<literal>smtp</literal> for SMTP. If <quote>s</quote> for <quote>secure
communication</quote> is appended, Mutt will attempt to establish an
encrypted communication using SSL or TLS.
</para>

<para>
Since all protocols supported by Mutt support/require authentication,
login credentials may be specified in the URL. This has the advantage
that multiple IMAP, POP3 or SMTP servers may be specified (which isn't
possible using, for example, <link
linkend="imap-user">$imap_user</link>). The username may contain the
<quote>@</quote> symbol being used by many mail systems as part of the
login name. The special characters <quote>/</quote>
(<literal>%2F</literal>), <quote>:</quote> (<literal>%3A</literal>) and
<quote>%</quote> (<literal>%25</literal>) have to be URL-encoded in
usernames using the <literal>%</literal>-notation.
</para>

<para>
A password can be given, too but is not recommended if the URL is
specified in a configuration file on disk.
</para>

<para>
If no port number is given, Mutt will use the system's default for the
given protocol (usually consulting <literal>/etc/services</literal>).
</para>

<para>
The optional path is only relevant for IMAP and ignored elsewhere.
</para>

<example id="ex-url">
<title>URLs</title>
<screen>
pops://host/
imaps://user@host/INBOX/Sent
smtp://user@host:587/
</screen>
</example>

</sect2>

</sect1>

<sect1 id="ssl">
<title>SSL/TLS Support</title>

<para>
If Mutt is compiled with IMAP, POP3 and/or SMTP support, it can also be
compiled with support for SSL or TLS using either OpenSSL or GnuTLS ( by
running the <emphasis>configure</emphasis> script with the
<emphasis>--enable-ssl=...</emphasis> option for OpenSSL or
<emphasis>--enable-gnutls=...</emphasis> for GnuTLS). Mutt can then
attempt to encrypt communication with remote servers if these protocols
are suffixed with <quote>s</quote> for <quote>secure
communication</quote>.
</para>

</sect1>

<sect1 id="pop">
<title>POP3 Support</title>

<para>
If Mutt is compiled with POP3 support (by running the
<emphasis>configure</emphasis> script with the
<emphasis>--enable-pop</emphasis> flag), it has the ability to work with
mailboxes located on a remote POP3 server and fetch mail for local
browsing.
</para>

<para>
Remote POP3 servers can be accessed using URLs with the
<literal>pop</literal> protocol for unencrypted and
<literal>pops</literal> for encrypted communication, see <xref
linkend="url-syntax"/> for details.
</para>

<para>
Polling for new mail is more expensive over POP3 than locally. For this
reason the frequency at which Mutt will check for mail remotely can be
controlled by the <link
linkend="pop-checkinterval">$pop_checkinterval</link> variable, which
defaults to every 60 seconds.
</para>

<para>
POP is read-only which doesn't allow for some features like editing
messages or changing flags. However, using <xref
linkend="header-caching"/> and <xref linkend="body-caching"/> Mutt
simulates the new/old/read flags as well as flagged and replied.  Mutt
applies some logic on top of remote messages but cannot change them so
that modifications of flags are lost when messages are downloaded from
the POP server (either by Mutt or other tools).
</para>

<anchor id="fetch-mail"/>
<para>
Another way to access your POP3 mail is the
<literal>&lt;fetch-mail&gt;</literal> function (default: G).  It allows
to connect to <link linkend="pop-host">$pop_host</link>, fetch all your
new mail and place it in the local <link
linkend="spoolfile">$spoolfile</link>.  After this point, Mutt runs
exactly as if the mail had always been local.
</para>

<note>
<para>
If you only need to fetch all messages to a local mailbox you should
consider using a specialized program, such as
<literal>fetchmail(1)</literal>, <literal>getmail(1)</literal> or
similar.
</para>
</note>

</sect1>

<sect1 id="imap">
<title>IMAP Support</title>

<para>
If Mutt was compiled with IMAP support (by running the
<emphasis>configure</emphasis> script with the
<emphasis>--enable-imap</emphasis> flag), it has the ability to work
with folders located on a remote IMAP server.
</para>

<para>
You can access the remote inbox by selecting the folder by its URL (see
<xref linkend="url-syntax"/> for details) using the
<literal>imap</literal> or <literal>imaps</literal> protocol.
Alternatively, a pine-compatible notation is also supported, i.e.
<literal>{[username@]imapserver[:port][/ssl]}path/to/folder</literal>
</para>

<para>
Note that not all servers use <quote>/</quote> as the hierarchy
separator.  Mutt should correctly notice which separator is being used
by the server and convert paths accordingly.
</para>

<para>
When browsing folders on an IMAP server, you can toggle whether to look
at only the folders you are subscribed to, or all folders with the
<emphasis>toggle-subscribed</emphasis> command.  See also the <link
linkend="imap-list-subscribed">$imap_list_subscribed</link> variable.
</para>

<para>
Polling for new mail on an IMAP server can cause noticeable delays. So,
you'll want to carefully tune the <link
linkend="mail-check">$mail_check</link> and <link
linkend="timeout">$timeout</link> variables. Reasonable values are:
</para>

<screen>
set mail_check=90
set timeout=15
</screen>

<para>
with relatively good results even over slow modem lines.
</para>

<note>
<para>
Note that if you are using mbox as the mail store on UW servers prior to
v12.250, the server has been reported to disconnect a client if another
client selects the same folder.
</para>
</note>

<sect2 id="imap-browser">
<title>The IMAP Folder Browser</title>

<para>
As of version 1.2, Mutt supports browsing mailboxes on an IMAP
server. This is mostly the same as the local file browser, with the
following differences:
</para>

<itemizedlist>
<listitem>

<para>
In lieu of file permissions, Mutt displays the string
<quote>IMAP</quote>, possibly followed by the symbol <quote>+</quote>,
indicating that the entry contains both messages and subfolders. On
Cyrus-like servers folders will often contain both messages and
subfolders.
</para>
</listitem>
<listitem>

<para>
For the case where an entry can contain both messages and subfolders,
the selection key (bound to <literal>enter</literal> by default) will
choose to descend into the subfolder view. If you wish to view the
messages in that folder, you must use <literal>view-file</literal>
instead (bound to <literal>space</literal> by default).
</para>
</listitem>
<listitem>

<para>
You can create, delete and rename mailboxes with the
<literal>&lt;create-mailbox&gt;</literal>,
<literal>&lt;delete-mailbox&gt;</literal>, and
<literal>&lt;rename-mailbox&gt;</literal> commands (default bindings:
<literal>C</literal>, <literal>d</literal> and <literal>r</literal>,
respectively). You may also <literal>&lt;subscribe&gt;</literal> and
<literal>&lt;unsubscribe&gt;</literal> to mailboxes (normally these are
bound to <literal>s</literal> and <literal>u</literal>, respectively).
</para>
</listitem>

</itemizedlist>

</sect2>

<sect2 id="imap-authentication">
<title>Authentication</title>

<para>
Mutt supports four authentication methods with IMAP servers: SASL,
GSSAPI, CRAM-MD5, and LOGIN (there is a patch by Grant Edwards to add
NTLM authentication for you poor exchange users out there, but it has
yet to be integrated into the main tree). There is also support for the
pseudo-protocol ANONYMOUS, which allows you to log in to a public IMAP
server without having an account. To use ANONYMOUS, simply make your
username blank or <quote>anonymous</quote>.
</para>

<para>
SASL is a special super-authenticator, which selects among several
protocols (including GSSAPI, CRAM-MD5, ANONYMOUS, and DIGEST-MD5) the
most secure method available on your host and the server. Using some of
these methods (including DIGEST-MD5 and possibly GSSAPI), your entire
session will be encrypted and invisible to those teeming network
snoops. It is the best option if you have it. To use it, you must have
the Cyrus SASL library installed on your system and compile Mutt with
the <emphasis>--with-sasl</emphasis> flag.
</para>

<para>
Mutt will try whichever methods are compiled in and available on the
server, in the following order: SASL, ANONYMOUS, GSSAPI, CRAM-MD5,
LOGIN.
</para>

<para>
There are a few variables which control authentication:
</para>

<itemizedlist>
<listitem>

<para>
<link linkend="imap-user">$imap_user</link> - controls the username
under which you request authentication on the IMAP server, for all
authenticators. This is overridden by an explicit username in the
mailbox path (i.e. by using a mailbox name of the form
<literal>{user@host}</literal>).
</para>
</listitem>
<listitem>

<para>
<link linkend="imap-pass">$imap_pass</link> - a password which you may
preset, used by all authentication methods where a password is needed.
</para>
</listitem>
<listitem>

<para>
<link linkend="imap-authenticators">$imap_authenticators</link> - a
colon-delimited list of IMAP authentication methods to try, in the order
you wish to try them. If specified, this overrides Mutt's default
(attempt everything, in the order listed above).
</para>
</listitem>

</itemizedlist>

</sect2>

</sect1>

<sect1 id="smtp">
<title>SMTP Support</title>

<para>
Besides supporting traditional mail delivery through a
sendmail-compatible program, Mutt supports delivery through SMTP if it
was configured and built with <literal>--enable-smtp</literal>.
</para>

<para>
If the configuration variable <link linkend="smtp-url">$smtp_url</link>
is set, Mutt will contact the given SMTP server to deliver messages; if
it is unset, Mutt will use the program specified by <link
linkend="sendmail">$sendmail</link>.
</para>

<para>
For details on the URL syntax, please see <xref linkend="url-syntax"/>.
</para>

<para>
The built-in SMTP support supports encryption (the
<literal>smtps</literal> protocol using SSL or TLS) as well as SMTP
authentication using SASL. The authentication mechanisms for SASL are
specified in <link
linkend="smtp-authenticators">$smtp_authenticators</link> defaulting to
an empty list which makes Mutt try all available methods from
most-secure to least-secure.
</para>

</sect1>

<sect1 id="account-hook">
<title>Managing Multiple Accounts</title>

<para>
Usage:
</para>

<cmdsynopsis>
<command>account-hook</command>
<arg choice="plain">
<replaceable class="parameter">regexp</replaceable>
</arg>
<arg choice="plain">
<replaceable class="parameter">command</replaceable>
</arg>
</cmdsynopsis>

<para>
If you happen to have accounts on multiple IMAP, POP and/or SMTP
servers, you may find managing all the authentication settings
inconvenient and error-prone. The <link
linkend="account-hook"><command>account-hook</command></link> command
may help. This hook works like <link
linkend="folder-hook"><command>folder-hook</command></link> but is
invoked whenever Mutt needs to access a remote mailbox (including inside
the folder browser), not just when you open the mailbox. This includes
(for example) polling for new mail, storing Fcc messages and saving
messages to a folder. As a consequence, <link
linkend="account-hook"><command>account-hook</command></link> should
only be used to set connection-related settings such as passwords or
tunnel commands but not settings such as sender address or name (because
in general it should be considered unpredictable which <link
linkend="account-hook"><command>account-hook</command></link> was last
used).
</para>

<para>
Some examples:
</para>

<screen>
account-hook . 'unset imap_user; unset imap_pass; unset tunnel'
account-hook imap://host1/ 'set imap_user=me1 imap_pass=foo'
account-hook imap://host2/ 'set tunnel="ssh host2 /usr/libexec/imapd"'
account-hook smtp://user@host3/ 'set tunnel="ssh host3 /usr/libexec/smtpd"'
</screen>

<para>
To manage multiple accounts with, for example, different values of <link
linkend="record">$record</link> or sender addresses, <link
linkend="folder-hook"><command>folder-hook</command></link> has to be be
used together with the <link
linkend="mailboxes"><command>mailboxes</command></link> command.
</para>

<example id="ex-multiaccount">
<title>Managing multiple accounts</title>
<screen>
mailboxes imap://user@host1/INBOX
folder-hook imap://user@host1/ 'set folder=imap://host1/ ; set record=+INBOX/Sent'

mailboxes imap://user@host2/INBOX
folder-hook imap://user@host2/ 'set folder=imap://host2/ ; set record=+INBOX/Sent'
</screen>
</example>

<para>
In example <xref linkend="ex-multiaccount"/> the folders are defined
using <link linkend="mailboxes"><command>mailboxes</command></link> so
Mutt polls them for new mail. Each <link
linkend="folder-hook"><command>folder-hook</command></link> triggers
when one mailbox below each IMAP account is opened and sets <link
linkend="folder">$folder</link> to the account's root folder. Next, it
sets <link linkend="record">$record</link> to the
<emphasis>INBOX/Sent</emphasis> folder below the newly set <link
linkend="folder">$folder</link>. Please notice that the value the
<quote>+</quote> <link linkend="shortcuts">mailbox shortcut</link>
refers to depends on the <emphasis>current</emphasis> value of <link
linkend="folder">$folder</link> and therefore has to be set separately
per account. Setting other values like <link linkend="from">$from</link>
or <link linkend="signature">$signature</link> is analogous to setting
<link linkend="record">$record</link>.
</para>

</sect1>

<sect1 id="caching">
<title>Local Caching</title>

<para>
Mutt contains two types of local caching: <emphasis>(1)</emphasis> the
so-called <quote>header caching</quote> and <emphasis>(2)</emphasis> the
so-called <quote>body caching</quote> which are both described in this
section.
</para>

<para>
Header caching is optional as it depends on external libraries, body
caching is always enabled if Mutt is compiled with POP and/or IMAP
support as these use it (body caching requires no external library).
</para>

<sect2 id="header-caching">
<title>Header Caching</title>

<para>
Mutt provides optional support for caching message headers for the
following types of folders: IMAP, POP, Maildir and MH. Header caching
greatly speeds up opening large folders because for remote folders,
headers usually only need to be downloaded once. For Maildir and MH,
reading the headers from a single file is much faster than looking at
possibly thousands of single files (since Maildir and MH use one file
per message.)
</para>

<para>
Header caching can be enabled via the configure script and the
<emphasis>--enable-hcache</emphasis> option. It's not turned on by
default because external database libraries are required: one of
tokyocabinet, qdbm, gdbm or bdb must be present.
</para>

<para>
If enabled, <link linkend="header-cache">$header_cache</link> can be
used to either point to a file or a directory. If set to point to a
file, one database file for all folders will be used (which may result
in lower performance), but one file per folder if it points to a
directory.
</para>

</sect2>

<sect2 id="body-caching">
<title>Body Caching</title>

<para>
Both cache methods can be combined using the same directory for storage
(and for IMAP/POP even provide meaningful file names) which simplifies
manual maintenance tasks.
</para>

<para>
In addition to caching message headers only, Mutt can also cache whole
message bodies. This results in faster display of messages for POP and
IMAP folders because messages usually have to be downloaded only once.
</para>

<para>
For configuration, the variable <link linkend="message-cachedir"
>$message_cachedir</link> must point to a directory. There, Mutt will
create a hierarchy of subdirectories named like the account and mailbox
path the cache is for.
</para>

</sect2>

<sect2 id="cache-dirs">
<title>Cache Directories</title>

<para>
For using both, header and body caching, <link
linkend="header-cache">$header_cache</link> and <link
linkend="message-cachedir" >$message_cachedir</link> can be safely set
to the same value.
</para>

<para>
In a header or body cache directory, Mutt creates a directory hierarchy
named like: <literal>proto:user@hostname</literal> where
<literal>proto</literal> is either <quote>pop</quote> or
<quote>imap.</quote> Within there, for each folder, Mutt stores messages
in single files and header caches in files with the
<quote>.hcache</quote> extension.  All files can be removed as needed if
the consumed disk space becomes an issue as Mutt will silently fetch
missing items again. Pathnames are always stored in UTF-8 encoding.
</para>

<para>
For Maildir and MH, the header cache files are named after the MD5
checksum of the path.
</para>

</sect2>

<sect2 id="maint-cache">
<title>Maintenance</title>

<para>
Mutt does not (yet) support maintenance features for header cache
database files so that files have to be removed in case they grow too
big. It depends on the database library used for header caching whether
disk space freed by removing messages is re-used.
</para>

<para>
For body caches, Mutt can keep the local cache in sync with the remote
mailbox if the <link
linkend="message-cache-clean">$message_cache_clean</link> variable is
set. Cleaning means to remove messages from the cache which are no
longer present in the mailbox which only happens when other mail clients
or instances of Mutt using a different body cache location delete
messages (Mutt itself removes deleted messages from the cache when
syncing a mailbox). As cleaning can take a noticeable amount of time, it
should not be set in general but only occasionally.
</para>

</sect2>

</sect1>

<sect1 id="exact-address">
<title>Exact Address Generation</title>

<para>
Mutt supports the <quote>Name &lt;user@host&gt;</quote> address syntax
for reading and writing messages, the older <quote>user@host
(Name)</quote> syntax is only supported when reading messages. The
<emphasis>--enable-exact-address</emphasis> switch can be given to
configure to build it with write-support for the latter
syntax. <literal>EXACT_ADDRESS</literal> in the output of <literal>mutt
-v</literal> indicates whether it's supported.
</para>

</sect1>

<sect1 id="sending-mixmaster">
<title>Sending Anonymous Messages via Mixmaster</title>

<para>
You may also have compiled Mutt to co-operate with Mixmaster, an
anonymous remailer.  Mixmaster permits you to send your messages
anonymously using a chain of remailers. Mixmaster support in Mutt is for
mixmaster version 2.04 or later.
</para>

<para>
To use it, you'll have to obey certain restrictions.  Most important,
you cannot use the <literal>Cc</literal> and <literal>Bcc</literal>
headers.  To tell Mutt to use mixmaster, you have to select a remailer
chain, using the mix function on the compose menu.
</para>

<para>
The chain selection screen is divided into two parts.  In the (larger)
upper part, you get a list of remailers you may use.  In the lower part,
you see the currently selected chain of remailers.
</para>

<para>
You can navigate in the chain using the
<literal>&lt;chain-prev&gt;</literal> and
<literal>&lt;chain-next&gt;</literal> functions, which are by default
bound to the left and right arrows and to the <literal>h</literal> and
<literal>l</literal> keys (think vi keyboard bindings).  To insert a
remailer at the current chain position, use the
<literal>&lt;insert&gt;</literal> function.  To append a remailer behind
the current chain position, use <literal>&lt;select-entry&gt;</literal>
or <literal>&lt;append&gt;</literal>.  You can also delete entries from
the chain, using the corresponding function.  Finally, to abandon your
changes, leave the menu, or <literal>&lt;accept&gt;</literal> them
pressing (by default) the <literal>Return</literal> key.
</para>

<para>
Note that different remailers do have different capabilities, indicated
in the %c entry of the remailer menu lines (see <link
linkend="mix-entry-format">$mix_entry_format</link>).  Most important is
the <quote>middleman</quote> capability, indicated by a capital
<quote>M</quote>: This means that the remailer in question cannot be
used as the final element of a chain, but will only forward messages to
other mixmaster remailers.  For details on the other capabilities,
please have a look at the mixmaster documentation.
</para>

</sect1>

<<<<<<< HEAD
<sect1 id="quasi-delete">
	<title>Quasi-Delete Patch</title>
	<subtitle>Mark emails that should be hidden, but not deleted</subtitle>

	<sect2 id="quasi-delete-patch">
		<title>Patch</title>

		<para>
			To check if Mutt supports <quote>Quasi-Delete</quote>, look for
			<quote>patch-quasi-delete</quote> in the mutt version.
			See: <xref linkend="mutt-patches"/>.
		</para>

		<itemizedlist>
			<title>Dependencies:</title>
			<listitem><para>mutt-1.6.1</para></listitem>
		</itemizedlist>

		<para>This patch is part of the <ulink url="http://www.neomutt.org/">NeoMutt Project</ulink>.</para>
	</sect2>

	<sect2 id="quasi-delete-intro">
		<title>Introduction</title>

        <para>
		The <quote>quasi-delete</quote> function marks an email that should be
		hidden from the index, but NOT deleted.
        </para>

        <para>
		On its own, this patch isn't very useful.  It forms a useful part of
		the notmuch plugin.
        </para>
	</sect2>

<!--
	<sect2 id="quasi-delete-variables">
		<title>Variables</title>
		<para>None</para>
	</sect2>
-->

	<sect2 id="quasi-delete-functions">
		<title>Functions</title>
		<table id="table-quasi-delete-functions">
			<title>Quasi-Delete Functions</title>
			<tgroup cols="4">
				<thead>
					<row>
						<entry>Menus</entry>
						<entry>Default Key</entry>
						<entry>Function</entry>
						<entry>Description</entry>
					</row>
				</thead>
				<tbody>
					<row>
						<entry>index,pager</entry>
						<entry>(none)</entry>
						<entry><literal>&lt;quasi-delete&gt;</literal></entry>
						<entry>delete from mutt, don't touch on disk</entry>
					</row>
				</tbody>
			</tgroup>
		</table>
	</sect2>

<!--
	<sect2 id="quasi-delete-commands">
		<title>Commands</title>
		<para>None</para>
	</sect2>

	<sect2 id="quasi-delete-colors">
		<title>Colors</title>
		<para>None</para>
	</sect2>

	<sect2 id="quasi-delete-sort">
		<title>Sort</title>
		<para>None</para>
	</sect2>
-->

	<sect2 id="quasi-delete-muttrc">
		<title>Muttrc</title>
<screen>
<emphasis role="comment"># Example Mutt config file for the 'quasi-delete' feature.
 
# The 'quasi-delete' function marks an email that should be hidden
# from the index, but NOT deleted.</emphasis>
bind index,pager Q quasi-delete
 
<emphasis role="comment"># vim: syntax=muttrc</emphasis>
</screen>
	</sect2>

	<sect2 id="quasi-delete-see-also">
		<title>See Also</title>

		<itemizedlist>
			<listitem><para><ulink url="http://www.neomutt.org/">NeoMutt Project</ulink></para></listitem>
			<listitem><para><link linkend="notmuch">notmuch patch</link></para></listitem>
		</itemizedlist>
	</sect2>

	<sect2 id="quasi-delete-known-bugs">
		<title>Known Bugs</title>
		<para>None</para>
	</sect2>

	<sect2 id="quasi-delete-credits">
		<title>Credits</title>
		<itemizedlist>
		<listitem><para>Karel Zak <email>kzak@redhat.com</email></para></listitem>
		<listitem><para>Richard Russon <email>rich@flatcap.org</email></para></listitem>
		</itemizedlist>
	</sect2>
</sect1>

<sect1 id="progress">
	<title>Progress Bar Patch</title>
	<subtitle>Show a visual progress bar on slow operations</subtitle>

	<sect2 id="progress-patch">
		<title>Patch</title>

		<para>
			To check if Mutt supports <quote>Progress Bar</quote>, look for
			<quote>patch-progress</quote> in the mutt version.
			See: <xref linkend="mutt-patches"/>.
		</para>

		<itemizedlist>
			<title>Dependencies:</title>
			<listitem><para>mutt-1.6.1</para></listitem>
		</itemizedlist>

		<para>This patch is part of the <ulink url="http://www.neomutt.org/">NeoMutt Project</ulink>.</para>
	</sect2>

	<sect2 id="progress-intro">
		<title>Introduction</title>

        <para>
		The <quote>progress</quote> patch shows a visual progress bar on slow
		tasks, such as indexing a large folder over the net.
        </para>
	</sect2>

<!--
	<sect2 id="progress-variables">
		<title>Variables</title>
		<para>None</para>
	</sect2>

	<sect2 id="progress-functions">
		<title>Functions</title>
		<para>None</para>
	</sect2>

	<sect2 id="progress-commands">
		<title>Commands</title>
		<para>None</para>
	</sect2>
-->

	<sect2 id="progress-colors">
		<title>Colors</title>
		<table id="table-progress-colors">
			<title>Progress Colors</title>
			<tgroup cols="3">
				<thead>
					<row>
						<entry>Name</entry>
						<entry>Default Color</entry>
						<entry>Description</entry>
					</row>
				</thead>
				<tbody>
					<row>
						<entry><literal>progress</literal></entry>
						<entry>default</entry>
						<entry>Visual progress bar</entry>
					</row>
				</tbody>
			</tgroup>
		</table>
	</sect2>

<!--
	<sect2 id="progress-sort">
		<title>Sort</title>
		<para>None</para>
	</sect2>
-->

	<sect2 id="progress-muttrc">
		<title>Muttrc</title>
<screen>
<emphasis role="comment"># Example Mutt config file for the 'progress' patch.
 
# The 'progress' patch provides clear visual feedback for
# slow tasks, such as indexing a large folder over the net.
 
# Set the color of the progress bar
# White text on a red background</emphasis>
color progress white red
 
<emphasis role="comment"># vim: syntax=muttrc</emphasis>
</screen>
	</sect2>

	<sect2 id="progress-see-also">
		<title>See Also</title>

		<itemizedlist>
			<listitem><para><ulink url="http://www.neomutt.org/">NeoMutt Project</ulink></para></listitem>
			<listitem><para><link linkend="color">Color command</link></para></listitem>
		</itemizedlist>
	</sect2>

	<sect2 id="progress-known-bugs">
		<title>Known Bugs</title>
		<para>None</para>
	</sect2>

	<sect2 id="progress-credits">
		<title>Credits</title>
		<itemizedlist>
		<listitem><para>Rocco Rutte <email>pdmef@gmx.net</email></para></listitem>
		<listitem><para>Vincent Lefevre <email>vincent@vinc17.org</email></para></listitem>
		<listitem><para>Stefan Kuhn <email>wuodan@hispeed.ch</email></para></listitem>
		<listitem><para>Karel Zak <email>kzak@redhat.com</email></para></listitem>
		<listitem><para>Richard Russon <email>rich@flatcap.org</email></para></listitem>
		</itemizedlist>
	</sect2>
</sect1>

<sect1 id="status-color">
	<title>Status Color Patch</title>
	<subtitle>Custom rules for theming the status bar</subtitle>

	<sect2 id="status-color-patch">
		<title>Patch</title>

		<para>
			To check if Mutt supports <quote>Status Color</quote>, look for
			<quote>patch-status-color</quote> in the mutt version.
			See: <xref linkend="mutt-patches"/>.
		</para>

		<itemizedlist>
			<title>Dependencies:</title>
			<listitem><para>mutt-1.6.1</para></listitem>
		</itemizedlist>

		<para>This patch is part of the <ulink url="http://www.neomutt.org/">NeoMutt Project</ulink>.</para>
	</sect2>

	<sect2 id="status-color-intro">
		<title>Introduction</title>

        <para>
		The <quote>status-color</quote> patch allows you to theme different
		parts of the status bar (also when it's used by the index).
        </para>

        <para>
		Unlike normal color commands, <literal>color status</literal> can now
		take up to 2 extra parameters (regex, num).
        </para>
	</sect2>

<!--
	<sect2 id="status-color-variables">
		<title>Variables</title>
		<para>None</para>
	</sect2>

	<sect2 id="status-color-functions">
		<title>Functions</title>
		<para>None</para>
	</sect2>
-->

	<sect2 id="status-color-commands">
		<title>Commands</title>
		<cmdsynopsis>
			<command>color</command>
			<arg choice="plain">
				<option>status</option>
			</arg>
			<arg choice="plain">
				<replaceable class="parameter">foreground</replaceable>
			</arg>
			<arg choice="plain">
				<replaceable class="parameter">background</replaceable>
			</arg>
			<group choice="opt">
				<arg choice="plain">
					<replaceable class="parameter">regex</replaceable>
				</arg>
				<group choice="opt">
					<arg choice="plain">
						<replaceable class="parameter">num</replaceable>
					</arg>
				</group>
			</group>
		</cmdsynopsis>

		<para>
			With zero parameters, Mutt will set the default color for the entire
			status bar.
		</para>

		<para>
			With one parameter, Mutt will only color the parts matching the
			regex.
		</para>

		<para>
			With two parameters, Mutt will only color the num'th sub-match of
			the regex.
		</para>
	</sect2>

	<sect2 id="status-color-colors">
		<title>Colors</title>

		<table id="table-status-color-colors">
			<title>Status Colors</title>
			<tgroup cols="3">
				<thead>
					<row>
						<entry>Name</entry>
						<entry>Default Color</entry>
						<entry>Description</entry>
					</row>
				</thead>
				<tbody>
					<row>
						<entry>status</entry>
						<entry><literal>reverse</literal></entry>
						<entry>Status bar</entry>
					</row>
				</tbody>
			</tgroup>
		</table>
	</sect2>

<!--
	<sect2 id="status-color-sort">
		<title>Sort</title>
		<para>None</para>
	</sect2>
-->

	<sect2 id="status-color-muttrc">
		<title>Muttrc</title>
<screen>
<emphasis role="comment"># Example Mutt config file for the 'status-color' patch.
 
# The 'status-color' patch allows you to theme different parts of
# the status bar (also when it's used by the index).
 
# For the examples below, set some defaults</emphasis>
set status_format='-%r-Mutt: %f [Msgs:%?M?%M/?%m%?n? New:%n?%?o? Old:%o?%?d? Del:%d?%?F? Flag:%F?%?t? Tag:%t?%?p? Post:%p?%?b? Inc:%b?%?l? %l?]---(%s/%S)-%&gt;-(%P)---'
set index_format='%4C %Z %{%b %d} %-15.15L (%?l?%4l&amp;%4c?) %s'
set sort=threads
set sort_aux=last-date-received
 
<emphasis role="comment"># 'status color' can take up to 2 extra parameters
 
# color status foreground background [ regex [ num ]]
 
# 0 extra parameters
# Set the default color for the entire status line</emphasis>
color status blue white
 
<emphasis role="comment"># 1 extra parameter
# Set the color for a matching pattern
# color status foreground background regexp
 
# Highlight New, Deleted, or Flagged emails</emphasis>
color status brightred white '(New|Del|Flag):[0-9]+'
 
<emphasis role="comment"># Highlight mailbox ordering if it's different from the default
# First, highlight anything (*/*)</emphasis>
color status brightred default '\([^)]+/[^)]+\)'
 
<emphasis role="comment"># Then override the color for one specfic case</emphasis>
color status default   default '\(threads/last-date-received\)'
 
<emphasis role="comment"># 2 extra parameters
# Set the color for the nth submatch of a pattern
# color status foreground background regexp num
 
# Highlight the contents of the []s but not the [] themselves</emphasis>
color status red default '\[([^]]+)\]' 1
 
<emphasis role="comment"># The '1' refers to the first regex submatch, which is the inner
# part in ()s
 
# Highlight the mailbox</emphasis>
color status brightwhite default 'Mutt: ([^ ]+)' 1
 
<emphasis role="comment"># Search for 'Mutt: ' but only highlight what comes after it
 
# vim: syntax=muttrc</emphasis>
</screen>
	</sect2>

	<sect2 id="status-color-see-also">
		<title>See Also</title>

		<itemizedlist>
			<listitem><para><ulink url="http://www.neomutt.org/">NeoMutt Project</ulink></para></listitem>
			<listitem><para><link linkend="compile-time-features">Compile-Time Features</link></para></listitem>
			<listitem><para><link linkend="regexp">Regular Expressions</link></para></listitem>
			<listitem><para><link linkend="patterns">Patterns</link></para></listitem>
			<listitem><para><link linkend="index-color">index-color patch</link></para></listitem>
			<listitem><para><link linkend="color">Color command</link></para></listitem>
		</itemizedlist>
	</sect2>

	<sect2 id="status-color-known-bugs">
		<title>Known Bugs</title>
		<para>None</para>
	</sect2>

	<sect2 id="status-color-credits">
		<title>Credits</title>
		<itemizedlist>
		<listitem><para>David Sterba <email>dsterba@suse.cz</email></para></listitem>
		<listitem><para>Thomas Glanzmann <email>thomas@glanzmann.de</email></para></listitem>
		<listitem><para>Kirill A. Shutemov <email>kirill@shutemov.name</email></para></listitem>
		<listitem><para>Richard Russon <email>rich@flatcap.org</email></para></listitem>
		</itemizedlist>
	</sect2>
</sect1>

<sect1 id="index-color">
	<title>Index Color Patch</title>
	<subtitle>Custom rules for theming the email index</subtitle>

	<sect2 id="index-color-patch">
		<title>Patch</title>

		<para>
			To check if Mutt supports <quote>Index Color</quote>, look for
			<quote>patch-index-color</quote> in the mutt version.
			See: <xref linkend="mutt-patches"/>.
		</para>

		<itemizedlist>
			<title>Dependencies:</title>
			<listitem><para>mutt-1.6.1</para></listitem>
			<listitem><para><link linkend="status-color">status-color patch</link></para></listitem>
		</itemizedlist>

		<para>This patch is part of the <ulink url="http://www.neomutt.org/">NeoMutt Project</ulink>.</para>
	</sect2>

	<sect2 id="index-color-intro">
		<title>Introduction</title>

        <para>
		The <quote>index-color</quote> patch allows you to specify colors for
		individual parts of the email index. e.g. Subject, Author, Flags.
        </para>

        <para>
		First choose which part of the index you'd like to color.
		Then, if needed, pick a pattern to match.
        </para>

		<para>
		Note: The pattern does not have to refer to the object you wish to
		color.  e.g.
		</para>

<screen>
color index_author red default &quot;~smutt&quot;
</screen>

        <para>
		The author appears red when the subject (~s) contains <quote>mutt</quote>.
        </para>
	</sect2>

<!--
	<sect2 id="index-color-variables">
		<title>Variables</title>
		<para>None</para>
	</sect2>

	<sect2 id="index-color-functions">
		<title>Functions</title>
		<para>None</para>
	</sect2>

	<sect2 id="index-color-commands">
		<title>Commands</title>
		<para>None</para>
	</sect2>
-->

	<sect2 id="index-color-colors">
		<title>Colors</title>

        <para>
		All the colors default to <literal>default</literal>, i.e. unset.
        </para>

        <para>
		The index objects can be themed using the <literal>color</literal> command.
		Some objects require a pattern.
        </para>

<screen>
color index-object foreground background
color index-object foreground background pattern
</screen>

		<table id="table-index-color-colors">
			<title>Index Colors</title>
			<tgroup cols="3">
				<thead>
					<row>
						<entry>Object</entry>
						<entry>Pattern</entry>
						<entry>Highlights</entry>
					</row>
				</thead>
				<tbody>
					<row>
						<entry><literal>index</literal></entry>
						<entry>yes</entry>
						<entry>Entire index line</entry>
					</row>
					<row>
						<entry><literal>index_author</literal></entry>
						<entry>yes</entry>
						<entry>Author name, %A %a %F %L %n</entry>
					</row>
					<row>
						<entry><literal>index_collapsed</literal></entry>
						<entry>no</entry>
						<entry>Number of messages in a collapsed thread, %M</entry>
					</row>
					<row>
						<entry><literal>index_date</literal></entry>
						<entry>no</entry>
						<entry>Date field</entry>
					</row>
					<row>
						<entry><literal>index_flags</literal></entry>
						<entry>yes</entry>
						<entry>Message flags, %S %Z</entry>
					</row>
					<row>
						<entry><literal>index_label</literal></entry>
						<entry>no</entry>
						<entry>Message label, %y %Y</entry>
					</row>
					<row>
						<entry><literal>index_number</literal></entry>
						<entry>no</entry>
						<entry>Message number, %C</entry>
					</row>
					<row>
						<entry><literal>index_size</literal></entry>
						<entry>no</entry>
						<entry>Message size, %c %l</entry>
					</row>
					<row>
						<entry><literal>index_subject</literal></entry>
						<entry>yes</entry>
						<entry>Subject, %s</entry>
					</row>
				</tbody>
			</tgroup>
		</table>
	</sect2>

<!--
	<sect2 id="index-color-sort">
		<title>Sort</title>
		<para>None</para>
	</sect2>
-->

	<sect2 id="index-color-muttrc">
		<title>Muttrc</title>
<screen>
<emphasis role="comment"># Example Mutt config file for the 'index-color' feature.
 
# Entire index line</emphasis>
color index white black '.*'
 
<emphasis role="comment"># Author name, %A %a %F %L %n
 
# Give the author column a dark grey background</emphasis>
color index_author default color234 '.*'
 
<emphasis role="comment"># Highlight a particular from (~f)</emphasis>
color index_author brightyellow color234 '~fRay Charles'
 
<emphasis role="comment"># Message flags, %S %Z
# Highlight the flags for flagged (~F) emails</emphasis>
color index_flags default red '~F'
 
<emphasis role="comment"># Subject, %s
# Look for a particular subject (~s)</emphasis>
color index_subject brightcyan default '~s\(closes #[0-9]+\)'
 
<emphasis role="comment"># Number of messages in a collapsed thread, %M</emphasis>
color index_collapsed default brightblue
 
<emphasis role="comment"># Date field</emphasis>
color index_date green default
 
<emphasis role="comment"># Message label, %y %Y</emphasis>
color index_label default brightgreen
 
<emphasis role="comment"># Message number, %C</emphasis>
color index_number red default
 
<emphasis role="comment"># Message size, %c %l</emphasis>
color index_size cyan default
 
<emphasis role="comment"># vim: syntax=muttrc</emphasis>
</screen>
	</sect2>

	<sect2 id="index-color-see-also">
		<title>See Also</title>

		<itemizedlist>
			<listitem><para><ulink url="http://www.neomutt.org/">NeoMutt Project</ulink></para></listitem>
			<listitem><para><link linkend="regexp">Regular Expressions</link></para></listitem>
			<listitem><para><link linkend="patterns">Patterns</link></para></listitem>
			<listitem><para><link linkend="index-format">$index_format</link></para></listitem>
			<listitem><para><link linkend="color">Color command</link></para></listitem>
			<listitem><para><link linkend="status-color">Status-Color patch</link></para></listitem>
			<listitem><para><link linkend="keywords">Keywords patch</link></para></listitem>
		</itemizedlist>
	</sect2>

	<sect2 id="index-color-known-bugs">
		<title>Known Bugs</title>
		<para>None</para>
	</sect2>

	<sect2 id="index-color-credits">
		<title>Credits</title>
		<itemizedlist>
		<listitem><para>Christian Aichinger <email>Greek0@gmx.net</email></para></listitem>
		<listitem><para>Christoph <quote>Myon</quote> Berg <email>myon@debian.org</email></para></listitem>
		<listitem><para>Elimar Riesebieter <email>riesebie@lxtec.de</email></para></listitem>
		<listitem><para>Eric Davis <email>edavis@insanum.com</email></para></listitem>
		<listitem><para>Vladimir Marek <email>Vladimir.Marek@oracle.com</email></para></listitem>
		<listitem><para>Richard Russon <email>rich@flatcap.org</email></para></listitem>
		</itemizedlist>
	</sect2>
</sect1>

<sect1 id="nested-if">
	<title>Nested If Patch</title>
	<subtitle>Allow complex nested conditions in format strings</subtitle>

	<sect2 id="nested-if-patch">
		<title>Patch</title>

		<para>
			To check if Mutt supports <quote>Nested If</quote>, look for
			<quote>patch-nested-if</quote> in the mutt version.
			See: <xref linkend="mutt-patches"/>.
		</para>

		<itemizedlist>
			<title>Dependencies:</title>
			<listitem><para>mutt-1.6.1</para></listitem>
		</itemizedlist>

		<para>This patch is part of the <ulink url="http://www.neomutt.org/">NeoMutt Project</ulink>.</para>
	</sect2>

	<sect2 id="nested-if-intro">
		<title>Introduction</title>

		<para>
			Mutt's format strings can contain embedded if-then-else conditions.
			They are of the form:
		</para>

<screen>
%?VAR?TRUE&amp;FALSE?
</screen>

		<para>
			If the variable <quote>VAR</quote> has a value greater than zero,
			print the <quote>TRUE</quote> string, otherwise print the
			<quote>FALSE</quote> string.
		</para>

		<para>
			e.g.  <literal>%?S?Size: %S&amp;Empty?</literal>
		</para>

		<para>Which can be read as:</para>

		<literallayout>
		    if (%S &gt; 0) {
		        print &quot;Size: %S&quot;
		    } else {
		        print &quot;Empty&quot;
		    }
		</literallayout>

		<para>
			These conditions are useful, but in Mutt they cannot be nested
			within one another.  This patch uses the notation
			<literal>%&lt;VAR?TRUE&amp;FALSE&gt;</literal> and allows them to be nested.
		</para>

		<para>
			The <literal>%&lt;...&gt;</literal> notation was used to format the
			current local time.  but that's not really very useful since mutt
			has no means of refreshing the screen periodically.
		</para>

		<para>
			A simple nested condition might be:
			(Some whitespace has been introduced for clarity)
		</para>

		<literallayout>
		    %&lt;x? %&lt;y? XY &amp; X &gt; &amp; %&lt;y? Y &amp; NONE &gt; &gt;  Conditions
		         %&lt;y? XY &amp; X &gt;                      x&gt;0
		              XY                            x&gt;0,y&gt;0
		                   X                        x&gt;0,y=0
		</literallayout>

		<literallayout>
		    %&lt;x? %&lt;y? XY &amp; X &gt; &amp; %&lt;y? Y &amp; NONE &gt; &gt;  Conditions
		                         %&lt;y? Y &amp; NONE &gt;    x=0
		                              Y             x=0,y&gt;0
		                                  NONE      x=0,y=0
		</literallayout>

		<para>Equivalent to:</para>

		<literallayout>
		    if (x &gt; 0) {
		        if (y &gt; 0) {
		            print 'XY'
		        } else {
		            print 'X'
		        }
		    } else {
		        if (y &gt; 0) {
		            print 'Y'
		        } else {
		            print 'NONE'
		        }
		    }
		</literallayout>

		<para>Examples:</para>

<screen>
set index_format='%4C %Z %{%b %d} %-25.25n %s%&gt; %&lt;M?%M Msgs &amp;%&lt;l?%l Lines&amp;%c Bytes&gt;&gt;'
</screen>

		<literallayout>
		    if a thread is folded
		        display the number of messages (%M)
		    else if we know how many lines in the message
		        display lines in message (%l)
		    else
		        display the size of the message in bytes (%c)
		</literallayout>

<screen>
set index_format='%4C %Z %{%b %d} %-25.25n %&lt;M?[%M] %s&amp;%s%* %&lt;l?%l&amp;%c&gt;&gt;'
</screen>

		<literallayout>
		    if a thread is folded
		        display the number of messages (%M)
		        display the subject (%s)
		    else if we know how many lines in the message
		        display lines in message (%l)
		    else
		        display the size of the message in bytes (%c)
		</literallayout>

	</sect2>

	<sect2 id="nested-if-variables">
		<title>Variables</title>
		The <quote>nested-if</quote> patch doesn't have any config of its own.
		It modifies the behavior of the format strings.
	</sect2>

<!--
	<sect2 id="nested-if-functions">
		<title>Functions</title>
		<para>None</para>
	</sect2>

	<sect2 id="nested-if-commands">
		<title>Commands</title>
		<para>None</para>
	</sect2>

	<sect2 id="nested-if-colors">
		<title>Colors</title>
		<para>None</para>
	</sect2>

	<sect2 id="nested-if-sort">
		<title>Sort</title>
		<para>None</para>
	</sect2>
-->

	<sect2 id="nested-if-muttrc">
		<title>Muttrc</title>
<screen>
<emphasis role="comment"># Example Mutt config file for the 'nested-if' feature.
 
# This patch uses the format: '%&lt;VAR?TRUE&amp;FALSE&gt;' for conditional
# format strings that can be nested.
 
# Example 1
# if a thread is folded
#       display the number of messages (%M)
# else if we know how many lines in the message
#       display lines in message (%l)
# else display the size of the message in bytes (%c)</emphasis>
set index_format='%4C %Z %{%b %d} %-25.25n %s%&gt; %&lt;M?%M Msgs &amp;%&lt;l?%l Lines&amp;%c Bytes&gt;&gt;'
 
<emphasis role="comment"># Example 2
# if a thread is folded
#       display the number of messages (%M)
#       display the subject (%s)
# else if we know how many lines in the message
#       display lines in message (%l)
# else
#       display the size of the message in bytes (%c)</emphasis>
set index_format='%4C %Z %{%b %d} %-25.25n %&lt;M?[%M] %s&amp;%s%* %&lt;l?%l&amp;%c&gt;&gt;'
 
<emphasis role="comment"># vim: syntax=muttrc</emphasis>
</screen>
	</sect2>

	<sect2 id="nested-if-see-also">
		<title>See Also</title>

		<itemizedlist>
			<listitem><para><ulink url="http://www.neomutt.org/">NeoMutt Project</ulink></para></listitem>
			<listitem><para><link linkend="cond-date">cond-date patch</link></para></listitem>
			<listitem><para><link linkend="index-format">$index_format</link></para></listitem>
			<listitem><para><link linkend="status-format">$status_format</link></para></listitem>
		</itemizedlist>
	</sect2>

	<sect2 id="nested-if-known-bugs">
		<title>Known Bugs</title>
		Patch overwrites $&lt;fmt&gt; handler in <literal>$index_format</literal>
	</sect2>

	<sect2 id="nested-if-credits">
		<title>Credits</title>
		<itemizedlist>
		<listitem><para>David Champion <email>dgc@uchicago.edu</email></para></listitem>
		<listitem><para>Richard Russon <email>rich@flatcap.org</email></para></listitem>
		</itemizedlist>
	</sect2>
</sect1>

<sect1 id="cond-date">
	<title>Conditional Dates Patch</title>
	<subtitle>Use rules to choose date format</subtitle>

	<sect2 id="cond-date-patch">
		<title>Patch</title>

		<para>
			To check if Mutt supports <quote>Conditional Dates</quote>, look for
			<quote>patch-cond-date</quote> in the mutt version.
			See: <xref linkend="mutt-patches"/>.
		</para>

		<itemizedlist>
			<title>Dependencies:</title>
			<listitem><para>mutt-1.6.1</para></listitem>
			<listitem><para><link linkend="nested-if">nested-if patch</link></para></listitem>
		</itemizedlist>

		<para>
			This patch is part of the <ulink url="http://www.neomutt.org/">NeoMutt Project</ulink>.
		</para>
	</sect2>

	<sect2 id="cond-date-intro">
		<title>Introduction</title>

		<para>
		The <quote>cond-date</quote> patch allows you to construct
		<link linkend="index-format">$index_format</link> expressions based on the age of the email.
		</para>

		<para>
		Mutt's default <literal>$index_format</literal> displays email dates in the
		form: abbreviated-month day-of-month &mdash; <quote>Jan 14</quote>.
		</para>

		<para>
		The format is configurable but only per-mailbox.  This patch allows you
		to configure the display depending on the age of the email.
		</para>

		<table id="table-cond-date-scheme">
			<title>Potential Formatting Scheme</title>
			<tgroup cols="3">
				<thead>
					<row>
						<entry>Email Sent</entry>
						<entry>Format</entry>
						<entry>Example</entry>
					</row>
				</thead>
				<tbody>
					<row>
						<entry>Today</entry>
						<entry><literal>%H:%M</literal></entry>
						<entry>13:23</entry>
					</row>
					<row>
						<entry>This Month</entry>
						<entry><literal>%a %d</literal></entry>
						<entry>Thu 17</entry>
					</row>
					<row>
						<entry>This Year</entry>
						<entry><literal>%b %d</literal></entry>
						<entry>Dec 10</entry>
					</row>
					<row>
						<entry>Older than 1 Year</entry>
						<entry><literal>%m/%y</literal></entry>
						<entry>06/14</entry>
					</row>
				</tbody>
			</tgroup>
		</table>

		<para>
        For an explanation of the date formatting strings, see
        <literal>strftime(3).</literal>
		</para>

		<para>
        By carefully picking your formats, the dates can remain
        unambiguous and compact.
		</para>

		<para>
		Mutt's conditional format strings have the form:
		(whitespace introduced for clarity)
		</para>

		<screen>%? TEST ? TRUE &amp; FALSE ?</screen>

		<para>
		The examples below use the test <quote>%[</quote> &mdash; the date
		of the message in the local timezone.  They will also work with
		<quote>%(</quote> &mdash; the local time that the message arrived.
		</para>

		<para>
		The date tests are of the form:
		</para>

		<screen>%[nX? TRUE &amp; FALSE ?</screen>

		<itemizedlist>
		<listitem><para><quote>n</quote> is an optional count (defaults to 1 if missing)</para></listitem>
		<listitem><para><quote>X</quote> is the time period</para></listitem>
		</itemizedlist>

		<table id="table-cond-date-format-codes">
			<title>Date Formatting Codes</title>
			<tgroup cols="2">
				<thead>
					<row>
						<entry>Letter</entry>
						<entry>Time Period</entry>
					</row>
				</thead>
				<tbody>
					<row>
						<entry>y</entry>
						<entry>Years</entry>
					</row>
					<row>
						<entry>m</entry>
						<entry>Months</entry>
					</row>
					<row>
						<entry>w</entry>
						<entry>Weeks</entry>
					</row>
					<row>
						<entry>d</entry>
						<entry>Days</entry>
					</row>
					<row>
						<entry>H</entry>
						<entry>Hours</entry>
					</row>
					<row>
						<entry>M</entry>
						<entry>Minutes</entry>
					</row>
				</tbody>
			</tgroup>
		</table>

		<table id="table-cond-date-example-tests">
			<title>Example Date Tests</title>
			<tgroup cols="2">
				<thead>
					<row>
						<entry>Test</entry>
						<entry>Meaning</entry>
					</row>
				</thead>
				<tbody>
					<row>
						<entry><literal>%[y</literal></entry>
						<entry>This year</entry>
					</row>
					<row>
						<entry><literal>%[1y</literal></entry>
						<entry>This year</entry>
					</row>
					<row>
						<entry><literal>%[6m</literal></entry>
						<entry>In the last 6 months</entry>
					</row>
					<row>
						<entry><literal>%[w</literal></entry>
						<entry>This week</entry>
					</row>
					<row>
						<entry><literal>%[d</literal></entry>
						<entry>Today</entry>
					</row>
					<row>
						<entry><literal>%[4H</literal></entry>
						<entry>In the last 4 hours</entry>
					</row>
				</tbody>
			</tgroup>
		</table>

		<sect3 id="cond-date-example1">
			<title>Example 1</title>

			<para>We start with a one-condition test.</para>

			<table id="table-cond-date-example1">
				<title>Example 1</title>
				<tgroup cols="4">
					<thead>
						<row>
							<entry>Test</entry>
							<entry>Date Range</entry>
							<entry>Format String</entry>
							<entry>Example</entry>
						</row>
					</thead>
					<tbody>
						<row>
							<entry><literal>%[1m</literal></entry>
							<entry>This month</entry>
							<entry><literal>%[%b %d]</literal></entry>
							<entry>Dec 10</entry>
						</row>
						<row>
							<entry></entry>
							<entry>Older</entry>
							<entry><literal>%[%Y-%m-%d]</literal></entry>
							<entry>2015-04-23</entry>
						</row>
					</tbody>
				</tgroup>
			</table>

			<para>The $index_format string would contain:</para>
<screen>
%?[1m?%[%b %d]&amp;%[%Y-%m-%d]?
</screen>
 
			<para>
				Reparsed a little, for clarity, you can see the
				test condition and the two format strings.
			</para>

<screen>
%?[1m?        &amp;           ?
      %[%b %d] %[%Y-%m-%d]
</screen>

		</sect3>

		<sect3 id="cond-date-example2">
			<title>Example 2</title>

			<para>
			This example contains three test conditions and four date formats.
			</para>

			<table id="table-cond-date-example2">
				<title>Example 2</title>
				<tgroup cols="4">
					<thead>
						<row>
							<entry>Test</entry>
							<entry>Date Range</entry>
							<entry>Format String</entry>
							<entry>Example</entry>
						</row>
					</thead>
					<tbody>
						<row>
							<entry><literal>%[d</literal></entry>
							<entry>Today</entry>
							<entry><literal>%[%H:%M ] </literal></entry>
							<entry>12:34</entry>
						</row>
						<row>
							<entry><literal>%[m</literal></entry>
							<entry>This month</entry>
							<entry><literal>%[%a %d]</literal></entry>
							<entry>Thu 12</entry>
						</row>
						<row>
							<entry><literal>%[y</literal></entry>
							<entry>This year</entry>
							<entry><literal>%[%b %d]</literal></entry>
							<entry>Dec 10</entry>
						</row>
						<row>
							<entry></entry>
							<entry>Older</entry>
							<entry><literal>%[%m/%y ]</literal></entry>
							<entry>06/15</entry>
						</row>
					</tbody>
				</tgroup>
			</table>

			<para>The $index_format string would contain:</para>
 
<screen>
%&lt;[y?%&lt;[m?%&lt;[d?%[%H:%M ]&amp;%[%a %d]&gt;&amp;%[%b %d]&gt;&amp;%[%m/%y ]&gt;
</screen>

			<para>
				Reparsed a little, for clarity, you can see the
				test conditions and the four format strings.
			</para>

<screen>
%&lt;[y?                                       &amp;%[%m/%y ]&gt;  Older
     %&lt;[m?                        &amp;%[%b %d]&gt;             This year
          %&lt;[d?         &amp;%[%a %d]&gt;                       This month
               %[%H:%M ]                                 Today
</screen>

			<para>
			This a another view of the same example, with some whitespace
			for clarity.
			</para>

<screen>
%&lt;[y? %&lt;[m? %&lt;[d? AAA &amp; BBB &gt; &amp; CCC &gt; &amp; DDD &gt;
</screen>

			<literallayout>
AAA = %[%H:%M ]
BBB = %[%a %d]
CCC = %[%b %d]
DDD = %[%m/%y ]
			</literallayout>
		</sect3>
	</sect2>

	<sect2 id="cond-date-variables">
		<title>Variables</title>

        <para>
		The <quote>cond-date</quote> patch doesn't have any config of its own.
		It modifies the behavior of the format strings.
        </para>
	</sect2>

<!--
	<sect2 id="cond-date-functions">
		<title>Functions</title>
		<para>None</para>
	</sect2>

	<sect2 id="cond-date-commands">
		<title>Commands</title>
		<para>None</para>
	</sect2>

	<sect2 id="cond-date-colors">
		<title>Colors</title>
		<para>None</para>
	</sect2>

	<sect2 id="cond-date-sort">
		<title>Sort</title>
		<para>None</para>
	</sect2>
-->

	<sect2 id="cond-date-muttrc">
		<title>Muttrc</title>
<screen>
<emphasis role="comment"># Example Mutt config file for the 'index-color' feature.
#
# The default index_format is:
#       '%4C %Z %{%b %d} %-15.15L (%?l?%4l&amp;%4c?) %s'
#
# We replace the date field '%{%b %d}', giving:</emphasis>
set index_format='%4C %Z %&lt;[y?%&lt;[m?%&lt;[d?%[%H:%M ]&amp;%[%a %d]&gt;&amp;%[%b %d]&gt;&amp;%[%m/%y ]&gt; %-15.15L (%?l?%4l&amp;%4c?) %s'
 
<emphasis role="comment"># Test  Date Range  Format String  Example
# --------------------------------------------
# %[d   Today       %[%H:%M ]      12:34
# %[m   This month  %[%a %d]       Thu 12
# %[y   This year   %[%b %d]       Dec 10
# -     Older       %[%m/%y ]      06/15
 
# vim: syntax=muttrc</emphasis>
</screen>
	</sect2>

	<sect2 id="cond-date-see-also">
		<title>See Also</title>

		<itemizedlist>
			<listitem><para><ulink url="http://www.neomutt.org/">NeoMutt Project</ulink></para></listitem>
			<listitem><para><link linkend="index-format">$index_format</link></para></listitem>
			<listitem><para><link linkend="nested-if">nested-if patch</link></para></listitem>
			<listitem><para><literal>strftime(3)</literal></para></listitem>
		</itemizedlist>
	</sect2>

	<sect2 id="cond-date-known-bugs">
		<title>Known Bugs</title>

		<para>
			Date parsing doesn't quite do what you expect.
			<quote>1w</quote> doesn't mean the <quote>in the last 7 days</quote>, but
			<quote><emphasis>this</emphasis> week</quote>.  This doesn't match
			the normal Mutt behaviour: for example <literal>~d>1w</literal>
			means emails dated in the last 7 days.
		</para>

	</sect2>

	<sect2 id="cond-date-credits">
		<title>Credits</title>
		<itemizedlist>
		<listitem><para>Aaron Schrab <email>aaron@schrab.com</email></para></listitem>
		<listitem><para>Eric Davis <email>edavis@insanum.com</email></para></listitem>
		<listitem><para>Richard Russon <email>rich@flatcap.org</email></para></listitem>
		</itemizedlist>
	</sect2>
</sect1>

<sect1 id="tls-sni">
	<title>TLS-SNI Patch</title>
	<subtitle>Negotiate with a server for a TSL/SSL certificate</subtitle>

	<sect2 id="tls-sni-patch">
		<title>Patch</title>

		<para>
			To check if Mutt supports <quote>TLS-SNI</quote>, look for
			<quote>patch-tls-sni</quote> in the mutt version.
			See: <xref linkend="mutt-patches"/>.
		</para>

		<itemizedlist>
			<title>Dependencies:</title>
			<listitem><para>mutt-1.6.1</para></listitem>
			<listitem><para>OpenSSL</para></listitem>
		</itemizedlist>

		<para>This patch is part of the <ulink url="http://www.neomutt.org/">NeoMutt Project</ulink>.</para>
	</sect2>

	<sect2 id="tls-sni-intro">
		<title>Introduction</title>

		<para>
		The <quote>TLS-SNI</quote> patch adds support for TLS virtual hosting.
		If your mail server doesn't support this everything will still work
		normally.
		</para>

		<para>
		TLS supports sending the expected server hostname during the
		handshake, via the SNI extension.  This can be used to select a
		server certificate to issue to the client, permitting
		virtual-hosting without requiring multiple IP addresses.
		</para>

		<para>
		This has been tested against Exim 4.80, which optionally logs SNI
		and can perform vhosting.
		</para>

        <para>
		To verify TLS SNI support by a server, you can use:
        </para>

<screen>
openssl s_client -host &lt;imap server&gt; -port &lt;port&gt; -tls1 -servername &lt;imap server&gt;
</screen>
	</sect2>

<!--
	<sect2 id="tls-sni-variables">
		<title>Variables</title>
		<para>None</para>
	</sect2>

	<sect2 id="tls-sni-functions">
		<title>Functions</title>
		<para>None</para>
	</sect2>

	<sect2 id="tls-sni-commands">
		<title>Commands</title>
		<para>None</para>
	</sect2>

	<sect2 id="tls-sni-colors">
		<title>Colors</title>
		<para>None</para>
	</sect2>

	<sect2 id="tls-sni-sort">
		<title>Sort</title>
		<para>None</para>
	</sect2>
-->

	<sect2 id="tls-sni-muttrc">
		<title>Muttrc</title>
		<para>None</para>
	</sect2>

	<sect2 id="tls-sni-see-also">
		<title>See Also</title>

		<itemizedlist>
			<listitem><para><ulink url="http://www.neomutt.org/">NeoMutt Project</ulink></para></listitem>
		</itemizedlist>
	</sect2>

	<sect2 id="tls-sni-known-bugs">
		<title>Known Bugs</title>
		<para>None</para>
	</sect2>

	<sect2 id="tls-sni-credits">
		<title>Credits</title>
		<itemizedlist>
		<listitem><para>Jeremy Katz <email>katzj@linuxpower.org</email></para></listitem>
		<listitem><para>Phil Pennock <email>mutt-dev@spodhuis.demon.nl</email></para></listitem>
		<listitem><para>Richard Russon <email>rich@flatcap.org</email></para></listitem>
		</itemizedlist>
	</sect2>
</sect1>

<sect1 id="sidebar">
	<title>Sidebar Patch</title>
	<subtitle>Overview of mailboxes</subtitle>

	<sect2 id="sidebar-patch">
		<title>Patch</title>

		<para>
			To check if Mutt supports <quote>Sidebar</quote>, look for
			<quote>+USE_SIDEBAR</quote> in the mutt version.
			See: <xref linkend="compile-time-features"/>.
		</para>

		<itemizedlist>
			<title>Dependencies:</title>
			<listitem><para>mutt-1.6.1</para></listitem>
		</itemizedlist>

		<para>This patch is part of the <ulink url="http://www.neomutt.org/">NeoMutt Project</ulink>.</para>
	</sect2>

	<sect2 id="sidebar-intro">
		<title>Introduction</title>

		<para>
			The Sidebar shows a list of all your mailboxes.  The list can be
			turned on and off, it can be themed and the list style can be
			configured.
		</para>

		<para>
			This part of the manual is a reference guide.
			If you want a simple introduction with examples see the
			<link linkend="intro-sidebar">Sidebar Howto</link>.
			If you just want to get started, you could use the sample
			<link linkend="sidebar-muttrc">Sidebar muttrc</link>.
		</para>

		<para>
			This version of Sidebar is based on Terry Chan's
			<ulink url="http://www.lunar-linux.org/mutt-sidebar/">2015-11-11 release</ulink>.
			It contains many
			<emphasis role="bold"><link linkend="intro-sidebar-features">new features</link></emphasis>,
			lots of
			<emphasis role="bold"><link linkend="intro-sidebar-bugfixes">bugfixes</link></emphasis>.
		</para>
	</sect2>

	<sect2 id="sidebar-variables">
		<title>Variables</title>

		<table id="table-sidebar-variables">
			<title>Sidebar Variables</title>
			<tgroup cols="3">
				<thead>
					<row>
						<entry>Name</entry>
						<entry>Type</entry>
						<entry>Default</entry>
					</row>
				</thead>
				<tbody>
					<row>
						<entry><literal>sidebar_delim_chars</literal></entry>
						<entry>string</entry>
						<entry><literal>/.</literal></entry>
					</row>
					<row>
						<entry><literal>sidebar_divider_char</literal></entry>
						<entry>string</entry>
						<entry><literal>|</literal></entry>
					</row>
					<row>
						<entry><literal>sidebar_folder_indent</literal></entry>
						<entry>boolean</entry>
						<entry><literal>no</literal></entry>
					</row>
					<row>
						<entry><literal>sidebar_format</literal></entry>
						<entry>string</entry>
						<entry><literal>%B%?F? [%F]?%* %?N?%N/?%S</literal></entry>
					</row>
					<row>
						<entry><literal>sidebar_indent_string</literal></entry>
						<entry>string</entry>
						<entry><literal>&nbsp;&nbsp;</literal> (two spaces)</entry>
					</row>
					<row>
						<entry><literal>sidebar_new_mail_only</literal></entry>
						<entry>boolean</entry>
						<entry><literal>no</literal></entry>
					</row>
					<row>
						<entry><literal>sidebar_next_new_wrap</literal></entry>
						<entry>boolean</entry>
						<entry><literal>no</literal></entry>
					</row>
					<row>
						<entry><literal>sidebar_refresh_time</literal></entry>
						<entry>number</entry>
						<entry><literal>60</literal></entry>
					</row>
					<row>
						<entry><literal>sidebar_short_path</literal></entry>
						<entry>boolean</entry>
						<entry><literal>no</literal></entry>
					</row>
					<row>
						<entry><literal>sidebar_sort_method</literal></entry>
						<entry>enum</entry>
						<entry><literal>SORT_ORDER</literal></entry>
					</row>
					<row>
						<entry><literal>sidebar_visible</literal></entry>
						<entry>boolean</entry>
						<entry><literal>no</literal></entry>
					</row>
					<row>
						<entry><literal>sidebar_whitelist</literal></entry>
						<entry>list</entry>
						<entry>(empty)</entry>
					</row>
					<row>
						<entry><literal>sidebar_width</literal></entry>
						<entry>number</entry>
						<entry><literal>20</literal></entry>
					</row>
				</tbody>
			</tgroup>
		</table>
	</sect2>

	<sect2 id="sidebar-functions">
		<title>Functions</title>

		<para>
			Sidebar adds the following functions to Mutt.
			By default, none of them are bound to keys.
		</para>

		<table id="table-sidebar-functions">
			<title>Sidebar Functions</title>
			<tgroup cols="3">
				<thead>
					<row>
						<entry>Menus</entry>
						<entry>Function</entry>
						<entry>Description</entry>
					</row>
				</thead>
				<tbody>
					<row>
						<entry>index,pager</entry>
						<entry><literal>&lt;sidebar-next&gt;</literal></entry>
						<entry>Move the highlight to next mailbox</entry>
					</row>
					<row>
						<entry>index,pager</entry>
						<entry><literal>&lt;sidebar-next-new&gt;</literal></entry>
						<entry>Move the highlight to next mailbox with new mail</entry>
					</row>
					<row>
						<entry>index,pager</entry>
						<entry><literal>&lt;sidebar-open&gt;</literal></entry>
						<entry>Open highlighted mailbox</entry>
					</row>
					<row>
						<entry>index,pager</entry>
						<entry><literal>&lt;sidebar-page-down&gt;</literal></entry>
						<entry>Scroll the Sidebar down 1 page</entry>
					</row>
					<row>
						<entry>index,pager</entry>
						<entry><literal>&lt;sidebar-page-up&gt;</literal></entry>
						<entry>Scroll the Sidebar up 1 page</entry>
					</row>
					<row>
						<entry>index,pager</entry>
						<entry><literal>&lt;sidebar-prev&gt;</literal></entry>
						<entry>Move the highlight to previous mailbox</entry>
					</row>
					<row>
						<entry>index,pager</entry>
						<entry><literal>&lt;sidebar-prev-new&gt;</literal></entry>
						<entry>Move the highlight to previous mailbox with new mail</entry>
					</row>
					<row>
						<entry>index,pager</entry>
						<entry><literal>&lt;sidebar-toggle-visible&gt;</literal></entry>
						<entry>Make the Sidebar (in)visible</entry>
					</row>
				</tbody>
			</tgroup>
		</table>
	</sect2>

	<sect2 id="sidebar-commands">
		<title>Commands</title>
		<cmdsynopsis>
			<command>sidebar_whitelist</command>
			<arg choice="plain">
				<replaceable class="parameter">mailbox</replaceable>
			</arg>
			<arg choice="opt" rep="repeat">
				<replaceable class="parameter">mailbox</replaceable>
			</arg>
		</cmdsynopsis>
	</sect2>

	<sect2 id="sidebar-colors">
		<title>Colors</title>

		<table id="table-sidebar-colors">
			<title>Sidebar Colors</title>
			<tgroup cols="3">
				<thead>
					<row>
						<entry>Name</entry>
						<entry>Default Color</entry>
						<entry>Description</entry>
					</row>
				</thead>
				<tbody>
					<row>
						<entry><literal>sidebar_divider</literal></entry>
						<entry>default</entry>
						<entry>The dividing line between the Sidebar and the Index/Pager panels</entry>
					</row>
					<row>
						<entry><literal>sidebar_flagged</literal></entry>
						<entry>default</entry>
						<entry>Mailboxes containing flagged mail</entry>
					</row>
					<row>
						<entry><literal>sidebar_highlight</literal></entry>
						<entry>underline</entry>
						<entry>Cursor to select a mailbox</entry>
					</row>
					<row>
						<entry><literal>sidebar_indicator</literal></entry>
						<entry>mutt <literal>indicator</literal></entry>
						<entry>The mailbox open in the Index panel</entry>
					</row>
					<row>
						<entry><literal>sidebar_new</literal></entry>
						<entry>default</entry>
						<entry>Mailboxes containing new mail</entry>
					</row>
					<row>
						<entry><literal>sidebar_spoolfile</literal></entry>
						<entry>default</entry>
						<entry>Mailbox that receives incoming mail</entry>
					</row>
				</tbody>
			</tgroup>
		</table>

		If the <literal>sidebar_indicator</literal> color isn't set, then the default Mutt
		indicator color will be used (the color used in the index panel).
	</sect2>

	<sect2 id="sidebar-sort">
		<title>Sort</title>

		<table id="table-sidebar-sort">
			<title>Sidebar Sort</title>
			<tgroup cols="2">
				<thead>
					<row>
						<entry>Sort</entry>
						<entry>Description</entry>
					</row>
				</thead>
				<tbody>
					<row>
						<entry><literal>alpha</literal></entry>
						<entry>Alphabetically by path</entry>
					</row>
					<row>
						<entry><literal>count</literal></entry>
						<entry>Total number of messages</entry>
					</row>
					<row>
						<entry><literal>flagged</literal></entry>
						<entry>Number of flagged messages</entry>
					</row>
					<row>
						<entry><literal>name</literal></entry>
						<entry>Alphabetically by path</entry>
					</row>
					<row>
						<entry><literal>new</literal></entry>
						<entry>Number of new messages</entry>
					</row>
					<row>
						<entry><literal>path</literal></entry>
						<entry>Alphabetically by path</entry>
					</row>
					<row>
						<entry><literal>unsorted</literal></entry>
						<entry>Do not resort the paths</entry>
					</row>
				</tbody>
			</tgroup>
		</table>
	</sect2>

	<sect2 id="sidebar-muttrc">
		<title>Muttrc</title>
<screen>
<emphasis role="comment"># This is a complete list of sidebar-related configuration.
 
# --------------------------------------------------------------------------
# VARIABLES - shown with their default values
# --------------------------------------------------------------------------
 
# Should the Sidebar be shown?</emphasis>
set sidebar_visible = no
 
<emphasis role="comment"># How wide should the Sidebar be in screen columns?
# Note: Some characters, e.g. Chinese, take up two columns each.</emphasis>
set sidebar_width = 20
 
<emphasis role="comment"># Should the mailbox paths be abbreviated?</emphasis>
set sidebar_short_path = no
 
<emphasis role="comment"># When abbreviating mailbox path names, use any of these characters as path
# separators.  Only the part after the last separators will be shown.
# For file folders '/' is good.  For IMAP folders, often '.' is useful.</emphasis>
set sidebar_delim_chars = '/.'
 
<emphasis role="comment"># If the mailbox path is abbreviated, should it be indented?</emphasis>
set sidebar_folder_indent = no
 
<emphasis role="comment"># Indent mailbox paths with this string.</emphasis>
set sidebar_indent_string = '  '
 
<emphasis role="comment"># Make the Sidebar only display mailboxes that contain new, or flagged,
# mail.</emphasis>
set sidebar_new_mail_only = no
 
<emphasis role="comment"># Any mailboxes that are whitelisted will always be visible, even if the
# sidebar_new_mail_only option is enabled.</emphasis>
sidebar_whitelist '/home/user/mailbox1'
sidebar_whitelist '/home/user/mailbox2'
 
<emphasis role="comment"># When searching for mailboxes containing new mail, should the search wrap
# around when it reaches the end of the list?</emphasis>
set sidebar_next_new_wrap = no
 
<emphasis role="comment"># The character to use as the divider between the Sidebar and the other Mutt
# panels.
# Note: Only the first character of this string is used.</emphasis>
set sidebar_divider_char = '|'
 
<emphasis role="comment"># Display the Sidebar mailboxes using this format string.</emphasis>
set sidebar_format = '%B%?F? [%F]?%* %?N?%N/?%S'
 
<emphasis role="comment"># Sidebar will not refresh its list of mailboxes any more frequently than
# this number of seconds.  This will help reduce disk/network traffic.</emphasis>
set sidebar_refresh_time = 60
 
<emphasis role="comment"># Sort the mailboxes in the Sidebar using this method:
#       count    - total number of messages
#       flagged  - number of flagged messages
#       new      - number of new messages
#       path     - mailbox path
#       unsorted - do not sort the mailboxes</emphasis>
set sidebar_sort_method = 'unsorted'
 
<emphasis role="comment"># --------------------------------------------------------------------------
# FUNCTIONS - shown with an example mapping
# --------------------------------------------------------------------------
 
# Move the highlight to the previous mailbox</emphasis>
bind index,pager \Cp sidebar-prev
 
<emphasis role="comment"># Move the highlight to the next mailbox</emphasis>
bind index,pager \Cn sidebar-next
 
<emphasis role="comment"># Open the highlighted mailbox</emphasis>
bind index,pager \Co sidebar-open
 
<emphasis role="comment"># Move the highlight to the previous page
# This is useful if you have a LOT of mailboxes.</emphasis>
bind index,pager &lt;F3&gt; sidebar-page-up
 
<emphasis role="comment"># Move the highlight to the next page
# This is useful if you have a LOT of mailboxes.</emphasis>
bind index,pager &lt;F4&gt; sidebar-page-down
 
<emphasis role="comment"># Move the highlight to the previous mailbox containing new, or flagged,
# mail.</emphasis>
bind index,pager &lt;F5&gt; sidebar-prev-new
 
<emphasis role="comment"># Move the highlight to the next mailbox containing new, or flagged, mail.</emphasis>
bind index,pager &lt;F6&gt; sidebar-next-new
 
<emphasis role="comment"># Toggle the visibility of the Sidebar.</emphasis>
bind index,pager B sidebar-toggle-visible
 
<emphasis role="comment"># --------------------------------------------------------------------------
# COLORS - some unpleasant examples are given
# --------------------------------------------------------------------------
# Note: All color operations are of the form:
#       color OBJECT FOREGROUND BACKGROUND
 
# Color of the current, open, mailbox
# Note: This is a general Mutt option which colors all selected items.</emphasis>
color indicator cyan black
 
<emphasis role="comment"># Color of the highlighted, but not open, mailbox.</emphasis>
color sidebar_highlight black color8
 
<emphasis role="comment"># Color of the divider separating the Sidebar from Mutt panels</emphasis>
color sidebar_divider color8 black
 
<emphasis role="comment"># Color to give mailboxes containing flagged mail</emphasis>
color sidebar_flagged red black
 
<emphasis role="comment"># Color to give mailboxes containing new mail</emphasis>
color sidebar_new green black
 
<emphasis role="comment"># --------------------------------------------------------------------------
 
# vim: syntax=muttrc</emphasis>
</screen>
	</sect2>

	<sect2 id="sidebar-see-also">
		<title>See Also</title>

		<itemizedlist>
			<listitem><para><link linkend="regexp">Regular Expressions</link></para></listitem>
			<listitem><para><link linkend="patterns">Patterns</link></para></listitem>
			<listitem><para><link linkend="color">Color command</link></para></listitem>
			<listitem><para><link linkend="notmuch">notmuch patch</link></para></listitem>
		</itemizedlist>
	</sect2>

	<sect2 id="sidebar-known-bugs">
		<title>Known Bugs</title>
		Unsorted isn't
	</sect2>

	<sect2 id="sidebar-credits">
		<title>Credits</title>
		<itemizedlist>
		<listitem><para>Justin Hibbits <email>jrh29@po.cwru.edu</email></para></listitem>
		<listitem><para>Thomer M. Gil <email>mutt@thomer.com</email></para></listitem>
		<listitem><para>David Sterba <email>dsterba@suse.cz</email></para></listitem>
		<listitem><para>Evgeni Golov <email>evgeni@debian.org</email></para></listitem>
		<listitem><para>Fabian Groffen <email>grobian@gentoo.org</email></para></listitem>
		<listitem><para>Jason DeTiberus <email>jdetiber@redhat.com</email></para></listitem>
		<listitem><para>Stefan Assmann <email>sassmann@kpanic.de</email></para></listitem>
		<listitem><para>Steve Kemp <email>steve@steve.org.uk</email></para></listitem>
		<listitem><para>Terry Chan <email>tchan@lunar-linux.org</email></para></listitem>
		<listitem><para>Tyler Earnest <email>tylere@rne.st</email></para></listitem>
		<listitem><para>Richard Russon <email>rich@flatcap.org</email></para></listitem>
		</itemizedlist>
	</sect2>
</sect1>

<sect1 id="ifdef">
	<title>Ifdef Patch</title>
	<subtitle>Conditional config options</subtitle>

	<sect2 id="ifdef-patch">
		<title>Patch</title>

		<para>
			To check if Mutt supports <quote>ifdef</quote>, look for
			<quote>patch-ifdef</quote> in the mutt version.
			See: <xref linkend="mutt-patches"/>.
		</para>

		<itemizedlist>
			<title>Dependencies:</title>
			<listitem><para>mutt-1.6.1</para></listitem>
		</itemizedlist>

		<para>This patch is part of the <ulink url="http://www.neomutt.org/">NeoMutt Project</ulink>.</para>
	</sect2>

	<sect2 id="ifdef-intro">
		<title>Introduction</title>

		<para>
			The <quote>ifdef</quote> patch introduces three new commands to
			Mutt and allow you to share one config file between versions of Mutt
			that may have different features compiled in.
		</para>

<screen>
ifdef  symbol config-command [args...]  <emphasis role="comment"># If a symbol is defined</emphasis>
ifndef symbol config-command [args...]  <emphasis role="comment"># If a symbol is not defined</emphasis>
finish                                  <emphasis role="comment"># Finish reading the current file</emphasis>
</screen>

		<para>
			Here a symbol can be a <link linkend="variables">$variable</link>,
			<link linkend="functions">&lt;function&gt;</link>,
			<link linkend="commands">command</link> or compile-time symbol, such
			as <quote>USE_IMAP</quote>.
		</para>

        <para>
            <literal>finish</literal> is particularly useful when combined with
            <literal>ifndef</literal>. e.g.
        </para>

<screen>
<emphasis role="comment"># Sidebar config file</emphasis>
ifndef USE_SIDEBAR finish
</screen>

	</sect2>

<!--
	<sect2 id="ifdef-variables">
		<title>Variables</title>
		<para>None</para>
	</sect2>

	<sect2 id="ifdef-functions">
		<title>Functions</title>
		<para>None</para>
	</sect2>
-->

	<sect2 id="ifdef-commands">
		<title>Commands</title>
		<cmdsynopsis>
			<command>ifdef</command>
			<arg choice="plain">
				<replaceable class="parameter">symbol</replaceable>
			</arg>
			<arg choice="plain">
				<replaceable class="parameter">"config-command [args]"</replaceable>
			</arg>
			<command>ifndef</command>
			<arg choice="plain">
				<replaceable class="parameter">symbol</replaceable>
			</arg>
			<arg choice="plain">
				<replaceable class="parameter">"config-command [args]"</replaceable>
			</arg>
			<command>finish</command>
		</cmdsynopsis>
	</sect2>

<!--
	<sect2 id="ifdef-colors">
		<title>Colors</title>
		<para>None</para>
	</sect2>

	<sect2 id="ifdef-sort">
		<title>Sort</title>
		<para>None</para>
	</sect2>
-->

	<sect2 id="ifdef-muttrc">
		<title>Muttrc</title>
<screen>
<emphasis role="comment"># Example Mutt config file for the 'ifdef' feature.
 
# This feature introduces three useful commands which allow you to share
# one config file between versions of Mutt that may have different
# features compiled in.
 
#	ifdef  symbol config-command [args...]
#	ifndef symbol config-command [args...]
#	finish                                
 
# The 'ifdef' command tests whether Mutt understands the name of
# a variable, function, command or compile-time symbol.
# If it does, then it executes a config command.
 
# The 'ifndef' command tests whether a symbol does NOT exist.
 
# The 'finish' command tells Mutt to stop reading current config file.
 
# If the 'trash' variable exists, set it.</emphasis>
ifdef trash 'set trash=~/Mail/trash'
 
<emphasis role="comment"># If the 'tag-pattern' function exists, bind a key to it.</emphasis>
ifdef tag-pattern 'bind index &lt;F6&gt; tag-pattern'
 
<emphasis role="comment"># If the 'imap-fetch-mail' command exists, read my IMAP config.</emphasis>
ifdef imap-fetch-mail 'source ~/.mutt/imap.rc'
 
<emphasis role="comment"># If the compile-time symbol 'USE_SIDEBAR' does not exist, then
# stop reading the current config file.</emphasis>
ifndef USE_SIDEBAR finish
 
<emphasis role="comment"># vim: syntax=muttrc</emphasis>
</screen>
	</sect2>

	<sect2 id="ifdef-see-also">
		<title>See Also</title>

		<itemizedlist>
			<listitem><para><ulink url="http://www.neomutt.org/">NeoMutt Project</ulink></para></listitem>
		</itemizedlist>
	</sect2>

	<sect2 id="ifdef-known-bugs">
		<title>Known Bugs</title>
		<para>None</para>
	</sect2>

	<sect2 id="ifdef-credits">
		<title>Credits</title>
		<itemizedlist>
		<listitem><para>Cedric Duval <email>cedricduval@free.fr</email></para></listitem>
		<listitem><para>Matteo F. Vescovi <email>mfvescovi@gmail.com</email></para></listitem>
		<listitem><para>Richard Russon <email>rich@flatcap.org</email></para></listitem>
		</itemizedlist>
	</sect2>
</sect1>

<sect1 id="fmemopen">
	<title>Fmemopen Patch</title>
	<subtitle>Replace some temporary files with memory buffers</subtitle>

	<sect2 id="fmemopen-patch">
		<title>Patch</title>

		<para>
			To check if Mutt supports <quote>fmemopen</quote>, look for
			<quote>patch-fmemopen</quote> in the mutt version.
			See: <xref linkend="mutt-patches"/>.
		</para>

		<itemizedlist>
			<title>Dependencies:</title>
			<listitem><para>mutt-1.6.1</para></listitem>
			<listitem><para><literal>open_memstream()</literal>, <literal>fmemopen()</literal> from glibc</para></listitem>
		</itemizedlist>

		<para>This patch is part of the <ulink url="http://www.neomutt.org/">NeoMutt Project</ulink>.</para>
	</sect2>

	<sect2 id="fmemopen-intro">
		<title>Introduction</title>

        <para>
		The <quote>fmemopen</quote> patch speeds up some searches.
        </para>

        <para>
		This patch changes a few places where Mutt creates temporary files.
		It replaces them with in-memory buffers.  This should improve the
		performance when searching the header or body using the
		<link linkend="thorough-search">$thorough_search</link> option.
        </para>

        <para>
		There are no user-configurable parts.
        </para>

        <para>
		This patch depends on <literal>open_memstream()</literal> and
		<literal>fmemopen()</literal>.  They are provided by glibc.  Without
		them, Mutt will simply create temporary files.
        </para>
	</sect2>

<!--
	<sect2 id="fmemopen-variables">
		<title>Variables</title>
		<para>None</para>
	</sect2>

	<sect2 id="fmemopen-functions">
		<title>Functions</title>
		<para>None</para>
	</sect2>

	<sect2 id="fmemopen-commands">
		<title>Commands</title>
		<para>None</para>
	</sect2>

	<sect2 id="fmemopen-colors">
		<title>Colors</title>
		<para>None</para>
	</sect2>

	<sect2 id="fmemopen-sort">
		<title>Sort</title>
		<para>None</para>
	</sect2>
-->

	<sect2 id="fmemopen-muttrc">
		<title>Muttrc</title>
		<para>None</para>
	</sect2>

	<sect2 id="fmemopen-see-also">
		<title>See Also</title>

		<itemizedlist>
			<listitem><para><ulink url="http://www.neomutt.org/">NeoMutt Project</ulink></para></listitem>
			<listitem><para><link linkend="compile-time-features">Compile-Time Features</link></para></listitem>
			<listitem><para><literal>fmemopen(3)</literal></para></listitem>
		</itemizedlist>
	</sect2>

	<sect2 id="fmemopen-known-bugs">
		<title>Known Bugs</title>
		<para>None</para>
	</sect2>

	<sect2 id="fmemopen-credits">
		<title>Credits</title>
		<itemizedlist>
		<listitem><para>Julius Plenz <email>plenz@cis.fu-berlin.de</email></para></listitem>
		<listitem><para>Richard Russon <email>rich@flatcap.org</email></para></listitem>
		</itemizedlist>
	</sect2>
</sect1>

<sect1 id="initials">
	<title>Initials Expando Patch</title>
	<subtitle>Expando for author's initials</subtitle>

	<sect2 id="initials-patch">
		<title>Patch</title>

		<para>
			To check if Mutt supports <quote>Initials</quote>, look for
			<quote>patch-initials</quote> in the mutt version.
			See: <xref linkend="mutt-patches"/>.
		</para>

		<itemizedlist>
			<title>Dependencies:</title>
			<listitem><para>mutt-1.6.1</para></listitem>
		</itemizedlist>

		<para>This patch is part of the <ulink url="http://www.neomutt.org/">NeoMutt Project</ulink>.</para>
	</sect2>

	<sect2 id="initials-intro">
		<title>Introduction</title>

        <para>
		The <quote>initials</quote> patch adds an expando (%I) for an author's
		initials.
        </para>

		<para>
		The index panel displays a list of emails.  Its layout is controlled by
		the <link linkend="index-format">$index_format</link> variable.  Using
		this expando saves space in the index panel.  This can be useful if you
		are regularly working with a small set of people.
		</para>
	</sect2>

	<sect2 id="initials-variables">
		<title>Variables</title>

        <para>
        This patch has no config of its own.  It adds an expando which can be
		used in the <link linkend="index-format">$index_format</link> variable.
        </para>
	</sect2>

<!--
	<sect2 id="initials-functions">
		<title>Functions</title>
		<para>None</para>
	</sect2>

	<sect2 id="initials-commands">
		<title>Commands</title>
		<para>None</para>
	</sect2>

	<sect2 id="initials-colors">
		<title>Colors</title>
		<para>None</para>
	</sect2>

	<sect2 id="initials-sort">
		<title>Sort</title>
		<para>None</para>
	</sect2>
-->

	<sect2 id="initials-muttrc">
		<title>Muttrc</title>
<screen>
<emphasis role="comment"># Example Mutt config file for the 'initials' patch.
 
# The 'initials' patch has no config of its own.
# It adds an expando for an author's initials,
# which can be used in the 'index_format' variable.
 
# The default 'index_format' is:</emphasis>
set index_format='%4C %Z %{%b %d} %-15.15L (%?l?%4l&amp;%4c?) %s'
 
<emphasis role="comment"># Where %L represents the author/recipient
 
# This might look like:
#       1   + Nov 17 David Bowie   Changesbowie    ( 689)
#       2   ! Nov 17 Stevie Nicks  Rumours         ( 555)
#       3   + Nov 16 Jimi Hendrix  Voodoo Child    ( 263)
#       4   + Nov 16 Debbie Harry  Parallel Lines  ( 540)
 
# Using the %I expando:</emphasis>
set index_format='%4C %Z %{%b %d} %I (%?l?%4l&amp;%4c?) %s'
 
<emphasis role="comment"># This might look like:
#       1   + Nov 17 DB Changesbowie    ( 689)
#       2   ! Nov 17 SN Rumours         ( 555)
#       3   + Nov 16 JH Voodoo Child    ( 263)
#       4   + Nov 16 DH Parallel Lines  ( 540)
 
# vim: syntax=muttrc</emphasis>
</screen>
	</sect2>

	<sect2 id="initials-see-also">
		<title>See Also</title>

		<itemizedlist>
			<listitem><para><ulink url="http://www.neomutt.org/">NeoMutt Project</ulink></para></listitem>
			<listitem><para><link linkend="index-format">$index_format</link></para></listitem>
			<listitem><para><link linkend="index-color">index-color patch</link></para></listitem>
			<listitem><para><link linkend="folder-hook">folder-hook</link></para></listitem>
		</itemizedlist>
	</sect2>

	<sect2 id="initials-known-bugs">
		<title>Known Bugs</title>
		<para>None</para>
	</sect2>

	<sect2 id="initials-credits">
		<title>Credits</title>
		<itemizedlist>
		<listitem><para>Vsevolod Volkov <email>vvv@mutt.org.ua</email></para></listitem>
		<listitem><para>Richard Russon <email>rich@flatcap.org</email></para></listitem>
		</itemizedlist>
	</sect2>
</sect1>

<sect1 id="trash-folder">
	<title>Trash Folder Patch</title>
	<subtitle>Automatically move "deleted" emails to a trash bin</subtitle>

	<sect2 id="trash-folder-patch">
		<title>Patch</title>

		<para>
			To check if Mutt supports <quote>Trash Folder</quote>, look for
			<quote>patch-trash</quote> in the mutt version.
			See: <xref linkend="mutt-patches"/>.
		</para>

		If IMAP is enabled, this patch will use it

		<itemizedlist>
			<title>Dependencies:</title>
			<listitem><para>mutt-1.6.1</para></listitem>
			<listitem><para>IMAP support</para></listitem>
		</itemizedlist>

		<para>This patch is part of the <ulink url="http://www.neomutt.org/">NeoMutt Project</ulink>.</para>
	</sect2>

	<sect2 id="trash-folder-intro">
		<title>Introduction</title>

		<para>
		In Mutt, when you <quote>delete</quote> an email it is first marked
		deleted.  The email isn't really gone until
		<link linkend="index-map">&lt;sync-mailbox&gt;</link> is called.
		This happens when the user leaves the folder, or the function is called
		manually.
		</para>

		<para>
		After <literal>&lt;sync-mailbox&gt;</literal> has been called the email is gone forever.
		</para>

		<para>
		The <link linkend="trash">$trash</link> variable defines a folder in
		which to keep old emails.  As before, first you mark emails for
		deletion.  When &lt;sync-mailbox&gt; is called the emails are moved to
		the trash folder.
		</para>

		<para>
		The <literal>$trash</literal> path can be either a full directory,
		or be relative to the <link linkend="folder">$folder</link>
		variable, like the <literal>mailboxes</literal> command.
		</para>

		<note>
		Emails deleted from the trash folder are gone forever.
		</note>
	</sect2>

	<sect2 id="trash-folder-variables">
		<title>Variables</title>
		<table id="table-trash-variables">
			<title>Trash Variables</title>
			<tgroup cols="3">
				<thead>
					<row>
						<entry>Name</entry>
						<entry>Type</entry>
						<entry>Default</entry>
					</row>
				</thead>
				<tbody>
					<row>
						<entry>trash</entry>
						<entry>string</entry>
						<entry>(none)</entry>
					</row>
				</tbody>
			</tgroup>
		</table>
	</sect2>

	<sect2 id="trash-folder-functions">
		<title>Functions</title>
		<table id="table-trash-functions">
			<title>Trash Functions</title>
			<tgroup cols="4">
				<thead>
					<row>
						<entry>Menus</entry>
						<entry>Default Key</entry>
						<entry>Function</entry>
						<entry>Description</entry>
					</row>
				</thead>
				<tbody>
					<row>
						<entry>index,pager</entry>
						<entry>(none)</entry>
						<entry><literal>&lt;purge-message&gt;</literal></entry>
						<entry>really delete the current entry, bypassing the trash folder</entry>
					</row>
				</tbody>
			</tgroup>
		</table>
	</sect2>

<!--
	<sect2 id="trash-folder-commands">
		<title>Commands</title>
		<para>None</para>
	</sect2>

	<sect2 id="trash-folder-colors">
		<title>Colors</title>
		<para>None</para>
	</sect2>

	<sect2 id="trash-folder-sort">
		<title>Sort</title>
		<para>None</para>
	</sect2>
-->

	<sect2 id="trash-folder-muttrc">
		<title>Muttrc</title>
<screen>
<emphasis role="comment"># Example Mutt config file for the 'trash' feature.
 
# This feature defines a new 'trash' folder.
# When mail is deleted it will be moved to this folder.
 
# Folder in which to put deleted emails</emphasis>
set trash='+Trash'
set trash='/home/flatcap/Mail/Trash'
 
<emphasis role="comment"># The default delete key 'd' will move an email to the 'trash' folder
# Bind 'D' to REALLY delete an email</emphasis>
bind index D purge-message
 
<emphasis role="comment"># Note: Deleting emails from the 'trash' folder will REALLY delete them.
 
# vim: syntax=muttrc</emphasis>
</screen>
	</sect2>

	<sect2 id="trash-folder-see-also">
		<title>See Also</title>

		<itemizedlist>
			<listitem><para><ulink url="http://www.neomutt.org/">NeoMutt Project</ulink></para></listitem>
			<listitem><para><link linkend="folder-hook">folder-hook</link></para></listitem>
		</itemizedlist>
	</sect2>

	<sect2 id="trash-folder-known-bugs">
		<title>Known Bugs</title>
		<para>None</para>
	</sect2>

	<sect2 id="trash-folder-credits">
		<title>Credits</title>
		<itemizedlist>
		<listitem><para>Cedric Duval <email>cedricduval@free.fr</email></para></listitem>
		<listitem><para>Benjamin Kuperman <email>kuperman@acm.org</email></para></listitem>
		<listitem><para>Paul Miller <email>paul@voltar.org</email></para></listitem>
		<listitem><para>Richard Russon <email>rich@flatcap.org</email></para></listitem>
		</itemizedlist>
	</sect2>
</sect1>

<sect1 id="limit-current-thread">
	<title>Limit-Current-Thread Patch</title>
	<subtitle>Focus on one Email Thread</subtitle>

	<sect2 id="limit-current-thread-patch">
		<title>Patch</title>

		<para>
			To check if Mutt supports <quote>limit-current-thread</quote>, look for
			<quote>patch-limit-current-thread</quote> in the mutt version.
			See: <xref linkend="mutt-patches"/>.
		</para>

		<itemizedlist>
			<title>Dependencies:</title>
			<listitem><para>mutt-1.6.1</para></listitem>
		</itemizedlist>

		<para>This patch is part of the <ulink url="http://www.neomutt.org/">NeoMutt Project</ulink>.</para>
	</sect2>

	<sect2 id="limit-current-thread-intro">
		<title>Introduction</title>

		<para>
			This patch adds a new way of using the
			<link linkend="tuning-search">Limit Command</link>.
                        The <literal>&lt;limit-current-thread&gt;</literal>
                        function restricts the view to just the current thread.
                        Setting the limit (the <literal>l</literal> key) to
                        <quote>all</quote> will restore the full email list.
		</para>

	</sect2>

<!--
	<sect2 id="limit-current-thread-variables">
		<title>Variables</title>
		<para>None</para>
	</sect2>
-->
	<sect2 id="limit-current-thread-functions">
		<title>Functions</title>

		<table id="table-limit-current-thread-functions">
			<title>Limit-Current-Thread Functions</title>
			<tgroup cols="4">
				<thead>
					<row>
						<entry>Menus</entry>
						<entry>Default Key</entry>
						<entry>Function</entry>
						<entry>Description</entry>
					</row>
				</thead>
				<tbody>
					<row>
						<entry>index</entry>
                                                <entry><literal>&lt;Esc&gt; L</literal></entry>
						<entry><literal>&lt;limit-current-thread&gt;</literal></entry>
						<entry>Limit view to current thread</entry>
					</row>
				</tbody>
			</tgroup>
		</table>

	</sect2>
<!--
	<sect2 id="limit-current-thread-commands">
		<title>Commands</title>
		<para>None</para>
	</sect2>

	<sect2 id="limit-current-thread-colors">
		<title>Colors</title>
		<para>None</para>
	</sect2>

	<sect2 id="limit-current-thread-sort">
		<title>Sort</title>
		<para>None</para>
	</sect2>
-->

	<sect2 id="limit-current-thread-muttrc">
		<title>Muttrc</title>

<screen>
<emphasis role="comment"># Example Mutt config file for the 'limit-current-thread' patch.
 
# Limit view to current thread</emphasis>
bind index &lt;esc&gt;L limit-current-thread
 
<emphasis role="comment"># vim: syntax=muttrc</emphasis>
</screen>
	</sect2>

	<sect2 id="limit-current-thread-see-also">
		<title>See Also</title>

		<itemizedlist>
			<listitem><para><ulink url="http://www.neomutt.org/">NeoMutt Project</ulink></para></listitem>
		</itemizedlist>
	</sect2>

	<sect2 id="limit-current-thread-known-bugs">
		<title>Known Bugs</title>
		<para>None</para>
	</sect2>

	<sect2 id="limit-current-thread-credits">
		<title>Credits</title>
		<itemizedlist>
		<listitem><para>David Sterba <email>dsterba@suse.cz</email></para></listitem>
		<listitem><para>Richard Russon <email>rich@flatcap.org</email></para></listitem>
		</itemizedlist>
	</sect2>
</sect1>

<sect1 id="skip-quoted-patch">
	<title>Skip-Quoted Patch</title>
	<subtitle>Leave some context visible</subtitle>

	<sect2 id="skip-quoted-patch2">
		<title>Patch</title>

		<para>
			To check if Mutt supports <quote>skip-quoted</quote>, look for
			<quote>patch-skip-quoted</quote> in the mutt version.
			See: <xref linkend="mutt-patches"/>.
		</para>

		<itemizedlist>
			<title>Dependencies:</title>
			<listitem><para>mutt-1.6.1</para></listitem>
		</itemizedlist>

		<para>This patch is part of the <ulink url="http://www.neomutt.org/">NeoMutt Project</ulink>.</para>
	</sect2>

	<sect2 id="skip-quoted-intro">
		<title>Introduction</title>

		<para>
			When viewing an email, the
			<literal>&lt;skip-to-quoted&gt;</literal> function (by default the
			<literal>S</literal> key) will scroll past any quoted text.
			Sometimes, a little context is useful.
		</para>

		<para>
			By setting the <literal>$skip_quoted_offset</literal> variable, you
			can select how much of the quoted text is left visible.
		</para>
	</sect2>

	<sect2 id="skip-quoted-variables">
		<title>Variables</title>
		<table id="table-skip-quoted-variables">
			<title>Skip-Quoted Variables</title>
			<tgroup cols="3">
				<thead>
					<row>
						<entry>Name</entry>
						<entry>Type</entry>
						<entry>Default</entry>
					</row>
				</thead>
				<tbody>
					<row>
						<entry><literal>skip_quoted_offset</literal></entry>
						<entry>number</entry>
						<entry>0</entry>
					</row>
				</tbody>
			</tgroup>
		</table>
	</sect2>

<!--
	<sect2 id="skip-quoted-functions">
		<title>Functions</title>
		<para>None</para>
	</sect2>

	<sect2 id="skip-quoted-commands">
		<title>Commands</title>
		<para>None</para>
	</sect2>

	<sect2 id="skip-quoted-colors">
		<title>Colors</title>
		<para>None</para>
	</sect2>

	<sect2 id="skip-quoted-sort">
		<title>Sort</title>
		<para>None</para>
	</sect2>
-->

	<sect2 id="skip-quoted-muttrc">
		<title>Muttrc</title>

<screen>
<emphasis role="comment"># Example Mutt config file for the 'skip-quoted' patch.
 
# The 'S' (skip-quoted) command scrolls the pager past the quoted text (usually
# indented with '&gt; '.  Setting 'skip_quoted_offset' leaves some lines of quoted
# text on screen for context.
 
# Show three quoted lines before the reply</emphasis>
set skip_quoted_offset = 3
 
<emphasis role="comment"># vim: syntax=muttrc</emphasis>
</screen>
	</sect2>

	<sect2 id="skip-quoted-see-also">
		<title>See Also</title>

		<itemizedlist>
			<listitem><para><ulink url="http://www.neomutt.org/">NeoMutt Project</ulink></para></listitem>
		</itemizedlist>
	</sect2>

	<sect2 id="skip-quoted-known-bugs">
		<title>Known Bugs</title>
		<para>None</para>
	</sect2>

	<sect2 id="skip-quoted-credits">
		<title>Credits</title>
		<itemizedlist>
		<listitem><para>David Sterba <email>dsterba@suse.cz</email></para></listitem>
		<listitem><para>Richard Russon <email>rich@flatcap.org</email></para></listitem>
		</itemizedlist>
	</sect2>
</sect1>

<sect1 id="compress">
	<title>Compressed Folders Patch</title>
	<subtitle>Read from/write to compressed mailboxes</subtitle>

	<sect2 id="compress-patch">
		<title>Patch</title>

		<para>
			To check if Mutt supports <quote>Compress Folders</quote>, look for
			<quote>+USE_COMPRESSED</quote> in the mutt version.
=======
<sect1 id="nntp">
	<title>NNTP Patch</title>
	<subtitle>Talk to a Usenet news server</subtitle>

	<sect2 id="nntp-patch">
		<title>Patch</title>

		<para>
			To check if Mutt supports <quote>NNTP</quote>, look for
			<quote>+USE_NNTP</quote> in the mutt version.
>>>>>>> a614338a
			See: <xref linkend="compile-time-features"/>.
		</para>

		<itemizedlist>
<<<<<<< HEAD
			<title>Dependencies:</title>
			<listitem><para>mutt-1.5.24</para></listitem>
		</itemizedlist>

		<para>This patch is part of the <ulink url="https://github.com/neomutt/neomutt/wiki">NeoMutt Project</ulink>.</para>
	</sect2>

	<sect2 id="compress-intro">
		<title>Introduction</title>

		<para>
			The Compressed Folder patch allows Mutt to read mailbox files that are
			compressed.  But it isn't limited to compressed files.  It works well
			with encrypted files, too.  In fact, if you can create a program/script
			to convert to and from your format, then Mutt can read it.
		</para>

		<para>
			The patch adds three hooks to Mutt: <literal>open-hook</literal>,
			<literal>close-hook</literal> and <literal>append-hook</literal>.  They
			define commands to: uncompress a file; compress a file; append
			messages to an already compressed file.
		</para>

		<para>
			There are some examples of both compressed and encrypted files,
			later.  For now, the documentation will just concentrate on
			compressed files.
		</para>

	</sect2>

<!--
	<sect2 id="compress-variables">
		<title>Variables</title>
		<para>None</para>
	</sect2>

	<sect2 id="compress-functions">
		<title>Functions</title>
		<para>None</para>
	</sect2>
-->

	<sect2 id="compress-commands">
		<title>Commands</title>
		<cmdsynopsis>
			<command>open-hook</command>
			<arg choice="plain">
				<replaceable class="parameter">pattern</replaceable>
			</arg>
			<arg choice="plain">
				<replaceable class="parameter">shell-command</replaceable>
			</arg>
			<command>close-hook</command>
			<arg choice="plain">
				<replaceable class="parameter">pattern</replaceable>
			</arg>
			<arg choice="plain">
				<replaceable class="parameter">shell-command</replaceable>
			</arg>
			<command>append-hook</command>
			<arg choice="plain">
				<replaceable class="parameter">pattern</replaceable>
			</arg>
			<arg choice="plain">
				<replaceable class="parameter">shell-command</replaceable>
			</arg>
		</cmdsynopsis>

		<para>
			The shell-command must contain two placeholders for filenames:
			<literal>%f</literal> and <literal>%t</literal>.  These represent
			<quote>from</quote> and <quote>to</quote> filenames.  It's a good idea to
			put quotes around these placeholders.
		</para>

		<para>
			If you need the exact string <quote>%f</quote> or <quote>%t</quote> in your
			command, simply double up the <quote>%</quote> character, e.g.
			<quote>%%f</quote> or <quote>%%t</quote>.
		</para>

		<table id="table-compress-optional">
			<title>Not all Hooks are Required</title>
			<tgroup cols="5">
				<thead>
					<row>
						<entry>Open</entry>
						<entry>Close</entry>
						<entry>Append</entry>
						<entry>Effect</entry>
						<entry>Useful if</entry>
=======
			<title>Patch Dependencies:</title>
			<listitem><para>mutt-1.5.24</para></listitem>
		</itemizedlist>

		<para>This patch is part of the <link linkend="neomutt">NeoMutt project</link>.</para>
	</sect2>

	<sect2 id="nntp-intro">
		<title>Introduction</title>
	</sect2>

	<sect2 id="nntp-variables">
		<title>Variables</title>
	</sect2>

	<sect2 id="nntp-functions">
		<title>Functions</title>

		<table id="table-nntp-functions">
			<title>NNTP Functions</title>
			<tgroup cols="4">
				<thead>
					<row>
						<entry>Menus</entry>
						<entry>Default Key</entry>
						<entry>Function</entry>
						<entry>Description</entry>
>>>>>>> a614338a
					</row>
				</thead>
				<tbody>
					<row>
<<<<<<< HEAD
						<entry>Open</entry>
						<entry>-</entry>
						<entry>-</entry>
						<entry>Folder is readonly</entry>
						<entry>The folder is just a backup</entry>
					</row>
					<row>
						<entry>Open</entry>
						<entry>Close</entry>
						<entry>-</entry>
						<entry>Folder is read/write, but the entire folder must be
							written if anything is changed</entry>
						<entry>Your compression format doesn't support appending</entry>
					</row>
					<row>
						<entry>Open</entry>
						<entry>Close</entry>
						<entry>Append</entry>
						<entry>Folder is read/write and emails can be efficiently added
							to the end</entry>
						<entry>Your compression format supports appending</entry>
					</row>
					<row>
						<entry>Open</entry>
						<entry>-</entry>
						<entry>Append</entry>
						<entry>Folder is readonly, but can be appended to</entry>
						<entry>You want to store emails, but never change them</entry>
					</row>
				</tbody>
			</tgroup>
		</table>

		<note>
			The command:
			<itemizedlist>
				<listitem><para>should return a non-zero exit status on failure</para></listitem>
				<listitem><para>should not delete any files</para></listitem>
			</itemizedlist>
		</note>

		<sect3 id="open-hook">
			<title>Read from compressed mailbox</title>

			<screen>open-hook regexp shell-command</screen>

			<para>
				If Mutt is unable to open a file, it then looks for
				<literal>open-hook</literal> that matches the filename.
			</para>

			<para>
				If your compression program doesn't have a well-defined extension,
				then you can use <literal>.</literal> as the regexp.
			</para>

			<sect4 id="compress-open-hook-example">
				<title>Example of open-hook</title>

				<screen>open-hook '\.gz$' &quot;gzip -cd '%f' &gt; '%t'&quot;</screen>

				<itemizedlist>
					<listitem><para>Mutt finds a file, <quote>example.gz</quote>,
							that it can't read</para></listitem>
					<listitem><para>Mutt has an <literal>open-hook</literal>
							whose regexp matches the filename:
							<literal>\.gz$</literal></para></listitem>
					<listitem><para>Mutt uses the command <literal>gzip -cd</literal>
							to create a temporary file that it <emphasis>can</emphasis>
							read</para></listitem>
				</itemizedlist>
			</sect4>
		</sect3>

		<sect3 id="close-hook">
			<title>Write to a compressed mailbox</title>

			<screen>close-hook regexp shell-command</screen>

			<para>
				When Mutt has finished with a compressed mail folder, it will look
				for a matching <literal>close-hook</literal> to recompress the file.
				This hook is <link linkend="table-compress-optional">optional</link>.
			</para>

			<note>
				If the folder has not been modifed, the
				<literal>close-hook</literal> will not be called.
			</note>

			<sect4 id="compress-close-hook-example">
				<title>Example of close-hook</title>

				<screen>close-hook '\.gz$' &quot;gzip -c '%t' &gt; '%f'&quot;</screen>

				<itemizedlist>
					<listitem><para>Mutt has finished with a folder, <quote>example.gz</quote>,
							that it opened with <literal>open-hook</literal></para></listitem>
					<listitem><para>The folder has been modified</para></listitem>
					<listitem><para>Mutt has a <literal>close-hook</literal> whose regexp
							matches the filename: <literal>\.gz$</literal></para></listitem>
					<listitem><para>Mutt uses the command <literal>gzip -c</literal>
							to create a new compressed file</para></listitem>
				</itemizedlist>
			</sect4>
		</sect3>

		<sect3 id="append-hook">
			<title>Append to a compressed mailbox</title>

			<screen>append-hook regexp shell-command</screen>

			<para>
				When Mutt wants to append an email to a compressed mail folder, it
				will look for a matching <literal>append-hook</literal>.
				This hook is <link linkend="table-compress-optional">optional</link>.
			</para>

			<para>
				Using the <literal>append-hook</literal> will save time, but
				Mutt won't be able to determine the type of the mail folder
				inside the compressed file.
			</para>

			<para>
				Mutt will <emphasis>assume</emphasis> the type to be that of
				the <literal>$mbox_type</literal> variable.  Mutt also uses
				this type for temporary files.
			</para>

			<para>
				Mutt will only use the <literal>append-hook</literal> for existing files.
				The <literal>close-hook</literal> will be used for empty, or missing files.
			</para>

			<sect4 id="compress-append-hook-example">
				<title>Example of append-hook</title>

				<screen>append-hook '\.gz$' &quot;gzip -c '%t' &gt;&gt; '%f'&quot;</screen>

				<itemizedlist>
					<listitem><para>Mutt wants to append an email to a folder, <quote>example.gz</quote>,
							that it opened with <literal>open-hook</literal></para></listitem>
					<listitem><para>Mutt has an <literal>append-hook</literal> whose regexp matches
							the filename: <literal>\.gz$</literal></para></listitem>
					<listitem><para>Mutt knows the mailbox type from the <literal>$mbox</literal>
							variable</para></listitem>
					<listitem><para>Mutt uses the command <literal>gzip -c</literal>
							to append to an existing compressed file</para></listitem>
				</itemizedlist>
			</sect4>

		</sect3>

		<sect3 id="compress-empty">
			<title>Empty Files</title>

			<para>
				Mutt assumes that an empty file is not compressed.  In this
				situation, unset <link linkend="save-empty">$save_empty</link>, so
				that the compressed file will be removed if you delete all of the
				messages.
			</para>
		</sect3>

		<sect3 id="compress-security">
			<title>Security</title>

			<para>
				Encrypted files are decrypted into temporary files which are
				stored in the <link linkend="tmpdir">$tmpdir</link> directory.
				This could be a security risk.
			</para>
		</sect3>
	</sect2>

<!--
	<sect2 id="compress-colors">
		<title>Colors</title>
		<para>None</para>
	</sect2>

	<sect2 id="compress-sort">
		<title>Sort</title>
		<para>None</para>
	</sect2>
-->

	<sect2 id="compress-muttrc">
		<title>Muttrc</title>
<screen>
<emphasis role="comment"># Example Mutt config file for the 'compressed folders' feature.
 
# This feature adds three hooks to Mutt which allow it to
# work with compressed, or encrypted, mailboxes.
 
# The hooks are of the form:
#       open-hook   regexp &quot;shell-command&quot;
#       close-hook  regexp &quot;shell-command&quot;
#       append-hook regexp &quot;shell-command&quot;
 
# The 'append-hook' is optional.
 
# Hander for gzip compressed mailboxes</emphasis>
open-hook   '\.gz$'  &quot;gzip -cd  '%f' &gt;  '%t'&quot;
close-hook  '\.gz$'  &quot;gzip -c   '%t' &gt;  '%f'&quot;
append-hook '\.gz$'  &quot;gzip -c   '%t' &gt;&gt; '%f'&quot;
 
<emphasis role="comment"># Hander for bzip2 compressed mailboxes</emphasis>
open-hook   '\.bz2$' &quot;bzip2 -cd '%f' &gt;  '%t'&quot;
close-hook  '\.bz2$' &quot;bzip2 -c  '%t' &gt;  '%f'&quot;
append-hook '\.bz2$' &quot;bzip2 -c  '%t' &gt;&gt; '%f'&quot;
 
<emphasis role="comment"># Hander for xz compressed mailboxes</emphasis>
open-hook   '\.xz$'  &quot;xz    -cd '%f' &gt;  '%t'&quot;
close-hook  '\.xz$'  &quot;xz    -c  '%t' &gt;  '%f'&quot;
append-hook '\.xz$'  &quot;xz    -c  '%t' &gt;&gt; '%f'&quot;
 
<emphasis role="comment"># Hander for pgp encrypted mailboxes
# PGP does not support appending to an encrypted file</emphasis>
open-hook   '\.pgp$' &quot;pgp -f &lt; '%f' &gt; '%t'&quot;
close-hook  '\.pgp$' &quot;pgp -fe YourPgpUserIdOrKeyId &lt; '%t' &gt; '%f'&quot;
 
<emphasis role="comment"># Hander for gpg encrypted mailboxes
# gpg does not support appending to an encrypted file</emphasis>
open-hook   '\.gpg$' &quot;gpg --decrypt &lt; '%f' &gt; '%t'&quot;
close-hook  '\.gpg$' &quot;gpg --encrypt --recipient YourGpgUserIdOrKeyId &lt; '%t' &gt; '%f'&quot;
 
<emphasis role="comment"># vim: syntax=muttrc</emphasis>
</screen>
	</sect2>

	<sect2 id="compress-see-also">
		<title>See Also</title>

		<itemizedlist>
			<listitem><para><ulink url="https://github.com/neomutt/neomutt/wiki">NeoMutt Project</ulink></para></listitem>
			<listitem><para><link linkend="compile-time-features">Compile-Time Features</link></para></listitem>
			<listitem><para><link linkend="regexp">Regular Expressions</link></para></listitem>
			<listitem><para><link linkend="tmpdir">$tmpdir</link></para></listitem>
			<listitem><para><link linkend="mbox-type">$mbox_type</link></para></listitem>
			<listitem><para><link linkend="save-empty">$save_empty</link></para></listitem>
			<listitem><para><link linkend="folder-hook">folder-hook</link></para></listitem>
		</itemizedlist>
	</sect2>

	<sect2 id="compress-known-bugs">
		<title>Known Bugs</title>

		<itemizedlist>
			<listitem><para>The Compressed Folder hooks cannot deal with filenames that contains quotes/apostrophes.</para></listitem>
		</itemizedlist>
	</sect2>

	<sect2 id="compress-credits">
		<title>Credits</title>
		<itemizedlist>
		<listitem><para>Roland Rosenfeld <email>roland@spinnaker.de</email></para></listitem>
		<listitem><para>Alain Penders <email>Alain@Finale-Dev.com</email></para></listitem>
		<listitem><para>Christoph <quote>Myon</quote> Berg <email>myon@debian.org</email></para></listitem>
		<listitem><para>Evgeni Golov <email>evgeni@debian.org</email></para></listitem>
		<listitem><para>Richard Russon <email>rich@flatcap.org</email></para></listitem>
		</itemizedlist>
	</sect2>
</sect1>

<sect1 id="keywords">
	<title>Keywords Patch</title>
	<subtitle>Labels/Tagging for emails</subtitle>

	<sect2 id="keywords-patch">
		<title>Patch</title>

		<para>
			To check if Mutt supports <quote>Keywords</quote>, look for
			<quote>patch-keywords</quote> in the mutt version.
			See: <xref linkend="mutt-patches"/>.
		</para>

		<itemizedlist>
			<title>Dependencies:</title>
			<listitem><para>mutt-1.5.24</para></listitem>
		</itemizedlist>

		<para>This patch is part of the <ulink url="https://github.com/neomutt/neomutt/wiki">NeoMutt Project</ulink>.</para>
	</sect2>

	<sect2 id="keywords-intro">
		<title>Introduction</title>

		<para>
		Unify label/keyword handling.
		</para>

		<para>
		Since x-labels were added to mutt in 2000, a number of other approaches
		to what we now call <quote>tagging</quote> have also emerged.
		One of them was even made standard in RFC 2822.
		This update unifies the handling of all these strategies.
		</para>

		<para>
		We start by changing mutt's internal keyword storage from a single
		string which may contain whitespace to a list of discrete keywords.
		This has advantages for keyword completion as well as for portabilty
		among varying "standards" for keyword storage.  This may represent
		a significant change for existing mutt users who have set x-labels
		containing spaces, and should be regarded with suspicion.  The
		advantages are significant, though.
		</para>

		<para>
		Next we allow mutt to parse keywords into this internal list from
		any of the following headers: X-Label (freeform), X-Keywords
		(space-delimited), X-Mozilla-Keys (space-delimited), and Keywords (RFC
		2822, comma-space-delimited).  Mutt remembers which headers it sourced
		keywords from, and can rewrite those headers when saving messages for
		compatibility with the mailer of origin.
		</para>

		<para>
		(X-Label was specified as freeform text by mutt, its only known
		implementation.  X-Labels have been used both as a
		<quote>tagging</quote> device, probably with space delimiting, and as a
		<quote>memo</quote> field, where space-delimited parsing would ruin the
		semantics of the memo.  By default mutt will not split X-Labels at all.
		Set $xlabel_delimiter if your needs vary.)
		</para>

		<para>
		Finally we add two booleans: $keywords_legacy=true and
		$keywords_standard=FALSE.  When $keywords_legacy is true, mutt will
		always save keyword to whatever original header it came from.  When
		$keywords_standard=true, mutt will save to the Keywords: header.  If
		both are true mutt saves to both; if neither is true, mutt saves only
		to legacy headers to avoid complete loss of keywords.
		</para>

		<para>
		Overall this represents convergence path for all competing
		labelling/tagging/keywording systems toward one that is specified by
		RFC.
		</para>

		<para>
		You can change or delete the X-Label: field within
		Mutt using the edit-label command, bound to the
		y key by default.  This works for tagged messages, too.
		</para>
	</sect2>

	<sect2 id="keywords-variables">
		<title>Variables</title>

		<table id="table-keywords-variables">
			<title>Keywords Variables</title>
			<tgroup cols="3">
				<thead>
					<row>
						<entry>Name</entry>
						<entry>Type</entry>
						<entry>Default</entry>
					</row>
				</thead>
				<tbody>
					<row>
						<entry><literal>keywords_legacy</literal></entry>
						<entry>boolean</entry>
						<entry><literal>yes</literal></entry>
					</row>
					<row>
						<entry><literal>keywords_standard</literal></entry>
						<entry>boolean</entry>
						<entry><literal>no</literal></entry>
					</row>
					<row>
						<entry><literal>xlabel_delimiter</literal></entry>
						<entry>string</entry>
						<entry>(empty)</entry>
					</row>
				</tbody>
			</tgroup>
		</table>
	</sect2>

	<sect2 id="keywords-functions">
		<title>Functions</title>

		<table id="table-keywords-funcions">
			<title>Keyword Functions</title>
			<tgroup cols="4">
				<thead>
					<row>
						<entry>Menus</entry>
						<entry>Default Key</entry>
						<entry>Function</entry>
						<entry>Description</entry>
					</row>
				</thead>
				<tbody>
					<row>
						<entry>index,pager</entry>
						<entry>y</entry>
						<entry><literal>&lt;edit-label&gt;</literal></entry>
						<entry>add, change, or delete a message's label</entry>
=======
						<entry>browser,index</entry>
						<entry>y</entry>
						<entry><literal>&lt;catchup&gt;</literal></entry>
						<entry>mark all articles in newsgroup as read</entry>
					</row>
					<row>
						<entry>index,pager</entry>
						<entry>i</entry>
						<entry><literal>&lt;change-newsgroup&gt;</literal></entry>
						<entry>open a different newsgroup</entry>
					</row>
					<row>
						<entry>pager</entry>
						<entry>X</entry>
						<entry><literal>&lt;change-vfolder&gt;</literal></entry>
						<entry>open a different virtual folder</entry>
					</row>
					<row>
						<entry>compose</entry>
						<entry>o</entry>
						<entry><literal>&lt;edit-followup-to&gt;</literal></entry>
						<entry>edit the Followup-To field</entry>
					</row>
					<row>
						<entry>compose</entry>
						<entry>N</entry>
						<entry><literal>&lt;edit-newsgroups&gt;</literal></entry>
						<entry>edit the newsgroups list</entry>
					</row>
					<row>
						<entry>compose</entry>
						<entry>x</entry>
						<entry><literal>&lt;edit-x-comment-to&gt;</literal></entry>
						<entry>edit the X-Comment-To field</entry>
					</row>
					<row>
						<entry>pager</entry>
						<entry>+</entry>
						<entry><literal>&lt;entire-thread&gt;</literal></entry>
						<entry>read entire thread of the current message</entry>
					</row>
					<row>
						<entry>attachment,index,pager</entry>
						<entry>F</entry>
						<entry><literal>&lt;followup-message&gt;</literal></entry>
						<entry>followup to newsgroup</entry>
					</row>
					<row>
						<entry>pager</entry>
						<entry>`</entry>
						<entry><literal>&lt;modify-labels&gt;</literal></entry>
						<entry>modify (notmuch) tags</entry>
					</row>
					<row>
						<entry>index,pager</entry>
						<entry>P</entry>
						<entry><literal>&lt;post-message&gt;</literal></entry>
						<entry>post message to newsgroup</entry>
					</row>
					<row>
						<entry>browser</entry>
						<entry>g</entry>
						<entry><literal>&lt;reload-active&gt;</literal></entry>
						<entry>load list of all newsgroups from NNTP server</entry>
					</row>
					<row>
						<entry>browser</entry>
						<entry>s</entry>
						<entry><literal>&lt;subscribe&gt;</literal></entry>
						<entry>subscribe to current mbox (IMAP/NNTP only)</entry>
					</row>
					<row>
						<entry>browser</entry>
						<entry>S</entry>
						<entry><literal>&lt;subscribe-pattern&gt;</literal></entry>
						<entry>subscribe to newsgroups matching a pattern</entry>
					</row>
					<row>
						<entry>browser</entry>
						<entry>Y</entry>
						<entry><literal>&lt;uncatchup&gt;</literal></entry>
						<entry>mark all articles in newsgroup as unread</entry>
					</row>
					<row>
						<entry>browser</entry>
						<entry>u</entry>
						<entry><literal>&lt;unsubscribe&gt;</literal></entry>
						<entry>unsubscribe from current mbox (IMAP/NNTP only)</entry>
					</row>
					<row>
						<entry>browser</entry>
						<entry>U</entry>
						<entry><literal>&lt;unsubscribe-pattern&gt;</literal></entry>
						<entry>unsubscribe from newsgroups matching a pattern</entry>
					</row>
					<row>
						<entry>index,pager</entry>
						<entry>Alt-i</entry>
						<entry><literal>&lt;change-newsgroup-readonly&gt;</literal></entry>
						<entry>open a different newsgroup in read only mode</entry>
					</row>
					<row>
						<entry>attachment,index,pager</entry>
						<entry>Alt-F</entry>
						<entry><literal>&lt;forward-to-group&gt;</literal></entry>
						<entry>forward to newsgroup</entry>
					</row>
					<row>
						<entry>index</entry>
						<entry>(none)</entry>
						<entry><literal>&lt;get-children&gt;</literal></entry>
						<entry>get all children of the current message</entry>
					</row>
					<row>
						<entry>index</entry>
						<entry>Alt-G</entry>
						<entry><literal>&lt;get-parent&gt;</literal></entry>
						<entry>get parent of the current message</entry>
					</row>
					<row>
						<entry>index,pager</entry>
						<entry>(none)</entry>
						<entry><literal>&lt;imap-fetch-mail&gt;</literal></entry>
						<entry>force retrieval of mail from IMAP server</entry>
					</row>
					<row>
						<entry>index,pager</entry>
						<entry>(none)</entry>
						<entry><literal>&lt;imap-logout-all&gt;</literal></entry>
						<entry>logout from all IMAP servers</entry>
					</row>
					<row>
						<entry>pager</entry>
						<entry>(none)</entry>
						<entry><literal>&lt;modify-labels-then-hide&gt;</literal></entry>
						<entry>modify labeld and then hide message</entry>
					</row>
					<row>
						<entry>index</entry>
						<entry>(none)</entry>
						<entry><literal>&lt;reconstruct-thread&gt;</literal></entry>
						<entry>reconstruct thread containing current message</entry>
					</row>
					<row>
						<entry>pager</entry>
						<entry>Alt-X</entry>
						<entry><literal>&lt;vfolder-from-query&gt;</literal></entry>
						<entry>generate virtual folder from query</entry>
					</row>
					<row>
						<entry>index</entry>
						<entry>Ctrl-G</entry>
						<entry><literal>&lt;get-message&gt;</literal></entry>
						<entry>get message with Message-Id</entry>
>>>>>>> a614338a
					</row>
				</tbody>
			</tgroup>
		</table>
	</sect2>

<<<<<<< HEAD
<!--
	<sect2 id="keywords-commands">
		<title>Commands</title>
	</sect2>

	<sect2 id="keywords-colors">
		<title>Colors</title>
		<para>None</para>
	</sect2>
-->

	<sect2 id="keywords-sort">
		<title>Sort</title>
		<table id="table-keywords-sort">
			<title>Keywords Sort</title>
			<tgroup cols="2">
				<thead>
					<row>
						<entry>Sort</entry>
						<entry>Description</entry>
					</row>
				</thead>
				<tbody>
					<row>
						<entry><literal>label</literal></entry>
						<entry>Sort by label</entry>
					</row>
				</tbody>
			</tgroup>
		</table>
	</sect2>

	<sect2 id="keywords-muttrc">
		<title>Muttrc</title>
	</sect2>

	<sect2 id="keywords-see-also">
		<title>See Also</title>

		<itemizedlist>
			<listitem><para><ulink url="https://github.com/neomutt/neomutt/wiki">NeoMutt Project</ulink></para></listitem>
			<listitem><para><link linkend="index-format">$index_format</link></para></listitem>
			<listitem><para><link linkend="index-color">index-color patch</link></para></listitem>
			<listitem><para><link linkend="folder-hook">folder-hook</link></para></listitem>
		</itemizedlist>
	</sect2>

	<sect2 id="keywords-known-bugs">
		<title>Known Bugs</title>
	</sect2>

	<sect2 id="keywords-credits">
		<title>Credits</title>
		<itemizedlist>
		<listitem><para>David Champion <email>dgc@uchicago.edu</email></para></listitem>
=======
	<sect2 id="nntp-commands">
		<title>Commands</title>
	</sect2>

	<sect2 id="nntp-colors">
		<title>Colors</title>
		<para>None</para>
	</sect2>

	<sect2 id="nntp-sort">
		<title>Sort</title>
		<para>None</para>
	</sect2>

	<sect2 id="nntp-muttrc">
		<title>Muttrc</title>
	</sect2>

	<sect2 id="nntp-see-also">
		<title>See Also</title>
	</sect2>

	<sect2 id="nntp-known-bugs">
		<title>Known Bugs</title>
	</sect2>

	<sect2 id="nntp-credits">
		<title>Credits</title>
		<itemizedlist>
		<listitem><para>Vsevolod Volkov <email>vvv@mutt.org.ua</email></para></listitem>
		<listitem><para>Felix von Leitner <email>leitner@fefe.de</email></para></listitem>
>>>>>>> a614338a
		<listitem><para>Richard Russon <email>rich@flatcap.org</email></para></listitem>
		</itemizedlist>
	</sect2>
</sect1>

</chapter>

<chapter id="security">
<title>Security Considerations</title>

<para>
First of all, Mutt contains no security holes included by intention but
may contain unknown security holes. As a consequence, please run Mutt
only with as few permissions as possible. Especially, do not run Mutt as
the super user.
</para>

<para>
When configuring Mutt, there're some points to note about secure setups
so please read this chapter carefully.
</para>

<sect1 id="security-passwords">
<title>Passwords</title>

<para>
Although Mutt can be told the various passwords for accounts, please
never store passwords in configuration files. Besides the fact that the
system's operator can always read them, you could forget to mask it out
when reporting a bug or asking for help via a mailing list. Even worse,
your mail including your password could be archived by internet search
engines, mail-to-news gateways etc. It may already be too late before
you notice your mistake.
</para>

</sect1>

<sect1 id="security-tempfiles">
<title>Temporary Files</title>

<para>
Mutt uses many temporary files for viewing messages, verifying digital
signatures, etc. As long as being used, these files are visible by other
users and maybe even readable in case of misconfiguration.  Also, a
different location for these files may be desired which can be changed
via the <link linkend="tmpdir">$tmpdir</link> variable.
</para>

</sect1>

<sect1 id="security-leaks">
<title>Information Leaks</title>

<sect2 id="security-leaks-mid">
<title>Message-Id: headers</title>

<para>
Message-Id: headers contain a local part that is to be created in a
unique fashion. In order to do so, Mutt will <quote>leak</quote> some
information to the outside world when sending messages: the generation
of this header includes a step counter which is increased (and rotated)
with every message sent. In a longer running mutt session, others can
make assumptions about your mailing habits depending on the number of
messages sent. If this is not desired, the header can be manually
provided using <link linkend="edit-headers">$edit_headers</link> (though
not recommended).
</para>

</sect2>

<sect2 id="security-leaks-mailto">
<title><literal>mailto:</literal>-style Links</title>

<para>
As Mutt be can be set up to be the mail client to handle
<literal>mailto:</literal> style links in websites, there're security
considerations, too. Arbitrary header fields can be embedded in these
links which could override existing header fields or attach arbitrary
files using <link linkend="attach-header">the Attach:
pseudoheader</link>. This may be problematic if the <link
linkend="edit-headers">$edit-headers</link> variable is
<emphasis>unset</emphasis>, i.e. the user doesn't want to see header
fields while editing the message and doesn't pay enough attention to the
compose menu's listing of attachments.
</para>

<para>
For example, following a link like
</para>

<screen>
mailto:joe@host?Attach=~/.gnupg/secring.gpg</screen>

<para>
will send out the user's private gnupg keyring to
<literal>joe@host</literal> if the user doesn't follow the information
on screen carefully enough.
</para>

<para>
To prevent these issues, Mutt by default only accepts the
<literal>Subject</literal> and <literal>Body</literal> headers.
Allowed headers can be adjusted with the
<link linkend="mailto-allow"><command>mailto_allow</command></link> and
<link linkend="mailto-allow"><command>unmailto_allow</command></link> commands.
</para>

</sect2>

</sect1>

<sect1 id="security-external">
<title>External Applications</title>

<para>
Mutt in many places has to rely on external applications or for
convenience supports mechanisms involving external applications.
</para>

<para>
One of these is the <literal>mailcap</literal> mechanism as defined by
RfC1524. Details about a secure use of the mailcap mechanisms is given
in <xref linkend="secure-mailcap"/>.
</para>

<para>
Besides the mailcap mechanism, Mutt uses a number of other external
utilities for operation, for example to provide crypto support, in
backtick expansion in configuration files or format string filters.  The
same security considerations apply for these as for tools involved via
mailcap.
</para>

</sect1>

</chapter>


<chapter id="tuning">
<title>Performance Tuning</title>

<sect1 id="tuning-mailboxes">
<title>Reading and Writing Mailboxes</title>

<para>
Mutt's performance when reading mailboxes can be improved in two ways:
</para>

<orderedlist>

<listitem>
<para>
For remote folders (IMAP and POP) as well as folders using one-file-per
message storage (Maildir and MH), Mutt's performance can be greatly
improved using <link linkend="header-caching">header caching</link>.
using a single database per folder.
</para>
</listitem>

<listitem>
<para>
Mutt provides the <link linkend="read-inc">$read_inc</link> and <link
linkend="write-inc">$write_inc</link> variables to specify at which rate
to update progress counters. If these values are too low, Mutt may spend
more time on updating the progress counter than it spends on actually
reading/writing folders.
</para>

<para>
For example, when opening a maildir folder with a few thousand messages,
the default value for <link linkend="read-inc">$read_inc</link> may be
too low. It can be tuned on on a folder-basis using <link
linkend="folder-hook"><command>folder-hook</command>s</link>:
</para>

<screen>
<emphasis role="comment"># use very high $read_inc to speed up reading hcache'd maildirs</emphasis>
folder-hook . 'set read_inc=1000'
<emphasis role="comment"># use lower value for reading slower remote IMAP folders</emphasis>
folder-hook ^imap 'set read_inc=100'
<emphasis role="comment"># use even lower value for reading even slower remote POP folders</emphasis>
folder-hook ^pop 'set read_inc=1'</screen>

</listitem>
</orderedlist>

<para>
These settings work on a per-message basis. However, as messages may
greatly differ in size and certain operations are much faster than
others, even per-folder settings of the increment variables may not be
desirable as they produce either too few or too much progress updates.
Thus, Mutt allows to limit the number of progress updates per second
it'll actually send to the terminal using the <link
linkend="time-inc">$time_inc</link> variable.
</para>

</sect1>

<sect1 id="tuning-messages">
<title>Reading Messages from Remote Folders</title>

<para>
Reading messages from remote folders such as IMAP an POP can be slow
especially for large mailboxes since Mutt only caches a very limited
number of recently viewed messages (usually 10) per session (so that it
will be gone for the next session.)
</para>

<para>
To improve performance and permanently cache whole messages, please
refer to Mutt's so-called <link linkend="body-caching">body
caching</link> for details.
</para>

</sect1>

<sect1 id="tuning-search">
<title>Searching and Limiting</title>

<para>
When searching mailboxes either via a search or a limit action, for some
patterns Mutt distinguishes between regular expression and string
searches. For regular expressions, patterns are prefixed with
<quote>~</quote> and with <quote>=</quote> for string searches.
</para>

<para>
Even though a regular expression search is fast, it's several times
slower than a pure string search which is noticeable especially on large
folders. As a consequence, a string search should be used instead of a
regular expression search if the user already knows enough about the
search pattern.
</para>

<para>
For example, when limiting a large folder to all messages sent to or by
an author, it's much faster to search for the initial part of an e-mail
address via <literal>=Luser@</literal> instead of
<literal>~Luser@</literal>. This is especially true for searching
message bodies since a larger amount of input has to be searched.
</para>

<para>
As for regular expressions, a lower case string search pattern makes
Mutt perform a case-insensitive search except for IMAP (because for IMAP
Mutt performs server-side searches which don't support
case-insensitivity).
</para>

</sect1>

</chapter>

<chapter id="reference">
<title>Reference</title>

<sect1 id="commandline">
<title>Command-Line Options</title>

<para>
Running <literal>mutt</literal> with no arguments will make Mutt attempt
to read your spool mailbox.  However, it is possible to read other
mailboxes and to send messages from the command line as well.
</para>

<table id="tab-commandline-options">
<title>Command line options</title>
<tgroup cols="2">
<thead>
<row><entry>Option</entry><entry>Description</entry></row>
</thead>
<tbody>
<row><entry>-A</entry><entry>expand an alias</entry></row>
<row><entry>-a</entry><entry>attach a file to a message</entry></row>
<row><entry>-b</entry><entry>specify a blind carbon-copy (BCC) address</entry></row>
<row><entry>-c</entry><entry>specify a carbon-copy (Cc) address</entry></row>
<row><entry>-d</entry><entry>log debugging output to ~/.muttdebug0 if mutt was compiled with +DEBUG; it can range from 1-5 and affects verbosity (a value of 2 is recommended)</entry></row>
<row><entry>-D</entry><entry>print the value of all Mutt variables to stdout</entry></row>
<row><entry>-E</entry><entry>edit the draft (-H) or include (-i) file</entry></row>
<row><entry>-e</entry><entry>specify a config command to be run after initialization files are read</entry></row>
<row><entry>-f</entry><entry>specify a mailbox to load</entry></row>
<row><entry>-F</entry><entry>specify an alternate file to read initialization commands</entry></row>
<row><entry>-h</entry><entry>print help on command line options</entry></row>
<row><entry>-H</entry><entry>specify a draft file from which to read a header and body</entry></row>
<row><entry>-i</entry><entry>specify a file to include in a message composition</entry></row>
<row><entry>-m</entry><entry>specify a default mailbox type</entry></row>
<row><entry>-n</entry><entry>do not read the system Muttrc</entry></row>
<row><entry>-p</entry><entry>recall a postponed message</entry></row>
<row><entry>-Q</entry><entry>query a configuration variable</entry></row>
<row><entry>-R</entry><entry>open mailbox in read-only mode</entry></row>
<row><entry>-s</entry><entry>specify a subject (enclose in quotes if it contains spaces)</entry></row>
<row><entry>-v</entry><entry>show version number and compile-time definitions</entry></row>
<row><entry>-x</entry><entry>simulate the mailx(1) compose mode</entry></row>
<row><entry>-y</entry><entry>show a menu containing the files specified by the <command>mailboxes</command> command</entry></row>
<row><entry>-z</entry><entry>exit immediately if there are no messages in the mailbox</entry></row>
<row><entry>-Z</entry><entry>open the first folder with new message, exit immediately if none</entry></row>
</tbody>
</tgroup>
</table>

<para>
To read messages in a mailbox
</para>

<cmdsynopsis>
<command>mutt</command>
<arg choice="opt"><option>-nz</option></arg>
<arg choice="opt"><option>-F</option>
<replaceable>muttrc</replaceable>
</arg>
<arg choice="opt"><option>-m</option>
<replaceable>type</replaceable>
</arg>
<arg choice="opt"><option>-f</option>
<replaceable>mailbox</replaceable>
</arg>
</cmdsynopsis>

<para>
To compose a new message
</para>

<cmdsynopsis>
<command>mutt</command>
<arg choice="opt"><option>-En</option></arg>
<arg choice="opt"><option>-F</option>
<replaceable>muttrc</replaceable>
</arg>
<arg choice="opt"><option>-c</option>
<replaceable>address</replaceable>
</arg>
<arg choice="opt"><option>-Hi</option>
<replaceable>filename</replaceable>
</arg>
<arg choice="opt"><option>-s</option>
<replaceable>subject</replaceable>
</arg>
<arg choice="opt">
<option>-a</option>
<replaceable>file</replaceable>
<arg choice="opt" rep="repeat"/>
--
</arg>
<group choice="plain" rep="repeat">
<arg choice="plain">
<replaceable>address</replaceable>
</arg>
<arg choice="plain">
<replaceable>mailto_url</replaceable>
</arg>
</group>
</cmdsynopsis>

<para>
Mutt also supports a <quote>batch</quote> mode to send prepared
messages.  Simply redirect input from the file you wish to send.  For
example,
</para>

<screen>
mutt -s "data set for run #2" professor@bigschool.edu &lt; ~/run2.dat</screen>

<para>
will send a message to
<literal>&lt;professor@bigschool.edu&gt;</literal> with a subject of
<quote>data set for run #2</quote>.  In the body of the message will be
the contents of the file <quote>~/run2.dat</quote>.
</para>

<para>
An include file passed with <literal>-i</literal> will be used as the
body of the message.  When combined with <literal>-E</literal>, the
include file will be directly edited during message composition.  The
file will be modified regardless of whether the message is sent or
aborted.
</para>

<para>
A draft file passed with <literal>-H</literal> will be used as the
initial header and body for the message.  Multipart messages can be
used as a draft file.  When combined with <literal>-E</literal>, the
draft file will be updated to the final state of the message after
composition, regardless of whether the message is sent, aborted, or
even postponed.  Note that if the message is sent encrypted or signed,
the draft file will be saved that way too.
</para>

<para>
All files passed with <literal>-a</literal> <emphasis>file</emphasis>
will be attached as a MIME part to the message. To attach a single or
several files, use <quote>--</quote> to separate files and recipient
addresses:
</para>

<screen>
mutt -a image.png -- some@one.org</screen>

<para>
or
</para>

<screen>
mutt -a *.png -- some@one.org</screen>

<note>
<para>
The <literal>-a</literal> option must be last in the option list.
</para>
</note>

<para>
In addition to accepting a list of email addresses, Mutt also accepts a URL with
the <literal>mailto:</literal> schema as specified in RFC2368.  This is useful
when configuring a web browser to launch Mutt when clicking on mailto links.
</para>

<screen>
mutt mailto:some@one.org?subject=test&amp;cc=other@one.org</screen>

</sect1>

<sect1 id="commands">
<title>Configuration Commands</title>

<para>
The following are the commands understood by Mutt:
</para>

<itemizedlist>

<listitem>
<cmdsynopsis>
<command><link linkend="account-hook">account-hook</link></command>
<arg choice="plain">
<replaceable>regexp</replaceable>
<replaceable>command</replaceable>
</arg>
</cmdsynopsis>
</listitem>

<listitem>
<cmdsynopsis>
<command><link linkend="alias">alias</link></command>
<arg choice="opt" rep="repeat">
<option>-group</option>
<replaceable class="parameter">name</replaceable>
</arg>
<arg choice="plain">
<replaceable class="parameter">key</replaceable>
</arg>
<arg choice="plain">
<replaceable class="parameter">address</replaceable>
</arg>
<arg choice="opt" rep="repeat">
<replaceable class="parameter">address</replaceable>
</arg>

<command><link linkend="alias">unalias</link></command>
<arg choice="opt" rep="repeat">
<option>-group</option>
<replaceable>name</replaceable>
</arg>
<group choice="req">
<arg choice="plain">
<replaceable class="parameter">*</replaceable>
</arg>
<arg choice="plain" rep="repeat">
<replaceable class="parameter">key</replaceable>
</arg>
</group>
</cmdsynopsis>
</listitem>

<listitem>
<cmdsynopsis>
<command><link linkend="alternates">alternates</link></command>
<arg choice="opt" rep="repeat">
<option>-group</option>
<replaceable>name</replaceable>
</arg>
<arg choice="plain">
<replaceable>regexp</replaceable>
</arg>
<arg choice="opt" rep="repeat">
<replaceable>regexp</replaceable>
</arg>

<command><link linkend="alternates">unalternates</link></command>
<arg choice="opt" rep="repeat">
<option>-group</option>
<replaceable>name</replaceable>
</arg>
<group choice="req">
<arg choice="plain">
<replaceable>*</replaceable>
</arg>
<arg choice="plain" rep="repeat">
<replaceable>regexp</replaceable>
</arg>
</group>
</cmdsynopsis>
</listitem>

<listitem>
<cmdsynopsis>
<command><link linkend="alternative-order">alternative_order</link></command>
<arg choice="plain">
<replaceable>mimetype</replaceable>
</arg>
<arg choice="opt" rep="repeat">
<replaceable>mimetype</replaceable>
</arg>

<command><link linkend="alternative-order">unalternative_order</link></command>
<group choice="req">
<arg choice="plain">
<replaceable>*</replaceable>
</arg>
<arg choice="plain" rep="repeat">
<replaceable>mimetype</replaceable>
</arg>
</group>
</cmdsynopsis>
</listitem>

<listitem>
<cmdsynopsis>
<command><link linkend="attachments">attachments</link></command>
<arg choice="plain">
<replaceable>{ + | - }disposition</replaceable>
</arg>
<arg choice="plain">
<replaceable>mime-type</replaceable>
</arg>

<command><link linkend="attachments">unattachments</link></command>
<arg choice="plain">
<replaceable>{ + | - }disposition</replaceable>
</arg>
<arg choice="plain">
<replaceable>mime-type</replaceable>
</arg>
</cmdsynopsis>
</listitem>

<listitem>
<cmdsynopsis>
<command><link linkend="append-hook">append-hook</link></command>
<arg choice="plain">
<replaceable class="parameter">pattern</replaceable>
</arg>
<arg choice="plain">
<replaceable class="parameter">shell-command</replaceable>
</arg>
</cmdsynopsis>
</listitem>

<listitem>
<cmdsynopsis>
<command><link linkend="auto-view">auto_view</link></command>
<arg choice="plain">
<replaceable>mimetype</replaceable>
</arg>
<arg choice="opt" rep="repeat">
<replaceable>mimetype</replaceable>
</arg>

<command><link linkend="auto-view">unauto_view</link></command>
<group choice="req">
<arg choice="plain">
<replaceable>*</replaceable>
</arg>
<arg choice="plain" rep="repeat">
<replaceable>mimetype</replaceable>
</arg>
</group>
</cmdsynopsis>
</listitem>

<listitem>
<cmdsynopsis>
<command><link linkend="bind">bind</link></command>
<arg choice="plain">
<replaceable class="parameter">map</replaceable>
</arg>
<arg choice="plain">
<replaceable class="parameter">key</replaceable>
</arg>
<arg choice="plain">
<replaceable class="parameter">function</replaceable>
</arg>
</cmdsynopsis>
</listitem>

<listitem>
<cmdsynopsis>
<command><link linkend="charset-hook">charset-hook</link></command>
<arg choice="plain">
<replaceable class="parameter">alias</replaceable>
</arg>
<arg choice="plain">
<replaceable class="parameter">charset</replaceable>
</arg>
</cmdsynopsis>
</listitem>

<listitem>
<cmdsynopsis>
<command><link linkend="iconv-hook">iconv-hook</link></command>
<arg choice="plain">
<replaceable class="parameter">charset</replaceable>
</arg>
<arg choice="plain">
<replaceable class="parameter">local-charset</replaceable>
</arg>
</cmdsynopsis>
</listitem>

<listitem>
<cmdsynopsis>
<command><link linkend="close-hook">close-hook</link></command>
<arg choice="plain">
<replaceable class="parameter">pattern</replaceable>
</arg>
<arg choice="plain">
<replaceable class="parameter">shell-command</replaceable>
</arg>
</cmdsynopsis>
</listitem>

<listitem>
<cmdsynopsis>
<command><link linkend="color">color</link></command>
<arg choice="plain">
<replaceable class="parameter">object</replaceable>
</arg>
<arg choice="plain">
<replaceable class="parameter">foreground</replaceable>
</arg>
<arg choice="plain">
<replaceable class="parameter">background</replaceable>
</arg>

<command><link linkend="color">color</link></command>
<group choice="req">
<arg choice="plain">
<option>header</option>
</arg>
<arg choice="plain">
<option>body</option>
</arg>
</group>
<arg choice="plain">
<replaceable class="parameter">foreground</replaceable>
</arg>
<arg choice="plain">
<replaceable class="parameter">background</replaceable>
</arg>
<arg choice="plain">
<replaceable class="parameter">regexp</replaceable>
</arg>

<command><link linkend="color">color</link></command>
<arg choice="plain">
<option>index</option>
</arg>
<arg choice="plain">
<replaceable class="parameter">foreground</replaceable>
</arg>
<arg choice="plain">
<replaceable class="parameter">background</replaceable>
</arg>
<arg choice="plain">
<replaceable class="parameter">pattern</replaceable>
</arg>

<command><link linkend="color">uncolor</link></command>
<group choice="req">
<arg choice="plain">
<option>index</option>
</arg>
<arg choice="plain">
<option>header</option>
</arg>
<arg choice="plain">
<option>body</option>
</arg>
</group>
<group choice="req">
<arg choice="plain">
<replaceable>*</replaceable>
</arg>
<arg choice="plain" rep="repeat">
<replaceable>pattern</replaceable>
</arg>
</group>
</cmdsynopsis>
</listitem>

<listitem>
<cmdsynopsis>
<command><link linkend="open-hook">open-hook</link></command>
<arg choice="plain">
<replaceable class="parameter">pattern</replaceable>
</arg>
<arg choice="plain">
<replaceable class="parameter">shell-command</replaceable>
</arg>
</cmdsynopsis>
</listitem>

<listitem>
<cmdsynopsis>
<command><link linkend="crypt-hook">crypt-hook</link></command>
<arg choice="plain">
<replaceable class="parameter">regexp</replaceable>
</arg>
<arg choice="plain">
<replaceable class="parameter">keyid</replaceable>
</arg>
</cmdsynopsis>
</listitem>

<listitem>
<cmdsynopsis>
<command><link linkend="exec">exec</link></command>
<arg choice="plain">
<replaceable class="parameter">function</replaceable>
</arg>
<arg choice="opt" rep="repeat">
<replaceable class="parameter">function</replaceable>
</arg>
</cmdsynopsis>
</listitem>

<listitem>
<cmdsynopsis>
<command><link linkend="fcc-hook">fcc-hook</link></command>
<arg choice="plain">
<replaceable class="parameter">[!]pattern</replaceable>
</arg>
<arg choice="plain">
<replaceable class="parameter">mailbox</replaceable>
</arg>
</cmdsynopsis>
</listitem>

<listitem>
<cmdsynopsis>
<command><link linkend="fcc-save-hook">fcc-save-hook</link></command>
<arg choice="plain">
<replaceable class="parameter">[!]pattern</replaceable>
</arg>
<arg choice="plain">
<replaceable class="parameter">mailbox</replaceable>
</arg>
</cmdsynopsis>
</listitem>

<listitem>
<cmdsynopsis>
<command><link linkend="folder-hook">folder-hook</link></command>
<arg choice="plain">
<replaceable class="parameter">[!]regexp</replaceable>
</arg>
<arg choice="plain">
<replaceable class="parameter">command</replaceable>
</arg>
</cmdsynopsis>
</listitem>

<listitem>
<cmdsynopsis>
<command><link linkend="addrgroup">group</link></command>
<arg choice="opt" rep="repeat">
<option>-group</option>
<replaceable class="parameter">name</replaceable>
</arg>
<group choice="req">
<arg choice="plain" rep="repeat">
<option>-rx</option>
<replaceable class="parameter">expr</replaceable>
</arg>
<arg choice="plain" rep="repeat">
<option>-addr</option>
<replaceable class="parameter">expr</replaceable>
</arg>
</group>

<command><link linkend="addrgroup">ungroup</link></command>
<arg choice="opt" rep="repeat">
<option>-group</option>
<replaceable class="parameter">name</replaceable>
</arg>
<group choice="req">
<arg choice="plain">
<replaceable class="parameter">*</replaceable>
</arg>
<arg choice="plain" rep="repeat">
<option>-rx</option>
<replaceable class="parameter">expr</replaceable>
</arg>
<arg choice="plain" rep="repeat">
<option>-addr</option>
<replaceable class="parameter">expr</replaceable>
</arg>
</group>
</cmdsynopsis>
</listitem>

<listitem>
<cmdsynopsis>
<command><link linkend="hdr-order">hdr_order</link></command>
<arg choice="plain">
<replaceable class="parameter">header</replaceable>
</arg>
<arg choice="opt" rep="repeat">
<replaceable class="parameter">header</replaceable>
</arg>

<command><link linkend="hdr-order">unhdr_order</link></command>
<group choice="req">
<arg choice="plain">
<replaceable>*</replaceable>
</arg>
<arg choice="plain" rep="repeat">
<replaceable>header</replaceable>
</arg>
</group>
</cmdsynopsis>
</listitem>

<listitem>
<cmdsynopsis>
<command>ifdef</command>
<arg choice="plain">
<replaceable class="parameter">item</replaceable>
</arg>
<arg choice="plain">
<replaceable class="parameter">"config-command [args]"</replaceable>
</arg>
</cmdsynopsis>
</listitem>

<listitem>
<cmdsynopsis>
<command><link linkend="ignore">ignore</link></command>
<arg choice="plain">
<replaceable class="parameter">pattern</replaceable>
</arg>
<arg choice="opt" rep="repeat">
<replaceable class="parameter">pattern</replaceable>
</arg>

<command><link linkend="ignore">unignore</link></command>
<group choice="req">
<arg choice="plain">
<replaceable>*</replaceable>
</arg>
<arg choice="plain" rep="repeat">
<replaceable>pattern</replaceable>
</arg>
</group>
</cmdsynopsis>
</listitem>

<listitem>
<cmdsynopsis>
<command><link linkend="lists">lists</link></command>
<arg>
<option>-group</option>
<replaceable class="parameter">name</replaceable>
</arg>
<arg choice="plain">
<replaceable class="parameter">regexp</replaceable>
</arg>
<arg choice="opt" rep="repeat">
<replaceable class="parameter">regexp</replaceable>
</arg>

<command><link linkend="lists">unlists</link></command>
<arg choice="opt" rep="repeat">
<option>-group</option>
<replaceable>name</replaceable>
</arg>
<group choice="req">
<arg choice="plain">
<replaceable>*</replaceable>
</arg>
<arg choice="plain" rep="repeat">
<replaceable>regexp</replaceable>
</arg>
</group>
</cmdsynopsis>
</listitem>

<listitem>
<cmdsynopsis>
<command><link linkend="macro">macro</link></command>
<arg choice="plain">
<replaceable class="parameter">menu</replaceable>
</arg>
<arg choice="plain">
<replaceable class="parameter">key</replaceable>
</arg>
<arg choice="plain">
<replaceable class="parameter">sequence</replaceable>
</arg>
<arg choice="opt">
<replaceable class="parameter">description</replaceable>
</arg>
</cmdsynopsis>
</listitem>

<listitem>
<cmdsynopsis>
<command><link linkend="mailboxes">mailboxes</link></command>
<arg choice="plain">
<replaceable class="parameter">mailbox</replaceable>
</arg>
<arg choice="opt" rep="repeat">
<replaceable class="parameter">mailbox</replaceable>
</arg>

<command><link linkend="mailboxes">unmailboxes</link></command>
<group choice="req">
<arg choice="plain">
<replaceable class="parameter">*</replaceable>
</arg>
<arg choice="plain" rep="repeat">
<replaceable class="parameter">mailbox</replaceable>
</arg>
</group>
</cmdsynopsis>
</listitem>

<listitem>
<cmdsynopsis>
<command><link linkend="mailto-allow">mailto_allow</link></command>
<group choice="req">
<arg choice="plain">
<replaceable class="parameter">*</replaceable>
</arg>
<arg choice="plain" rep="repeat">
<replaceable class="parameter">header-field</replaceable>
</arg>
</group>

<command><link linkend="mailto-allow">unmailto_allow</link></command>
<group choice="req">
<arg choice="plain">
<replaceable class="parameter">*</replaceable>
</arg>
<arg choice="plain" rep="repeat">
<replaceable class="parameter">header-field</replaceable>
</arg>
</group>
</cmdsynopsis>
</listitem>

<listitem>
<cmdsynopsis>
<command><link linkend="mbox-hook">mbox-hook</link></command>
<arg choice="plain">
<replaceable class="parameter">[!]regexp</replaceable>
</arg>
<arg choice="plain">
<replaceable class="parameter">mailbox</replaceable>
</arg>
</cmdsynopsis>
</listitem>

<listitem>
<cmdsynopsis>
<command><link linkend="message-hook">message-hook</link></command>
<arg choice="plain">
<replaceable class="parameter">[!]pattern</replaceable>
</arg>
<arg choice="plain">
<replaceable class="parameter">command</replaceable>
</arg>
</cmdsynopsis>
</listitem>

<listitem>
<cmdsynopsis>
<command><link linkend="mime-lookup">mime_lookup</link></command>
<arg choice="plain">
<replaceable>mimetype</replaceable>
</arg>
<arg choice="opt" rep="repeat">
<replaceable>mimetype</replaceable>
</arg>

<command><link linkend="mime-lookup">unmime_lookup</link></command>
<group choice="req">
<arg choice="plain">
<replaceable>*</replaceable>
</arg>
<arg choice="plain" rep="repeat">
<replaceable>mimetype</replaceable>
</arg>
</group>
</cmdsynopsis>
</listitem>

<listitem>
<cmdsynopsis>
<command><link linkend="mono">mono</link></command>
<arg choice="plain">
<replaceable class="parameter">object</replaceable>
</arg>
<arg choice="plain">
<replaceable class="parameter">attribute</replaceable>
</arg>

<command><link linkend="mono">mono</link></command>
<group choice="req">
<arg choice="plain">
<option>header</option>
</arg>
<arg choice="plain">
<option>body</option>
</arg>
</group>
<arg choice="plain">
<replaceable class="parameter">attribute</replaceable>
</arg>
<arg choice="plain">
<replaceable class="parameter">regexp</replaceable>
</arg>

<command><link linkend="mono">mono</link></command>
<arg choice="plain">
<option>index</option>
</arg>
<arg choice="plain">
<replaceable class="parameter">attribute</replaceable>
</arg>
<arg choice="plain">
<replaceable class="parameter">pattern</replaceable>
</arg>

<command><link linkend="mono">unmono</link></command>
<group choice="req">
<arg choice="plain">
<option>index</option>
</arg>
<arg choice="plain">
<option>header</option>
</arg>
<arg choice="plain">
<option>body</option>
</arg>
</group>
<group choice="req">
<arg choice="plain">
<replaceable class="parameter">*</replaceable>
</arg>
<arg choice="plain" rep="repeat">
<replaceable class="parameter">pattern</replaceable>
</arg>
</group>
</cmdsynopsis>
</listitem>

<listitem>
<cmdsynopsis>
<command><link linkend="my-hdr">my_hdr</link></command>
<arg choice="plain">
<replaceable class="parameter">string</replaceable>
</arg>

<command><link linkend="my-hdr">unmy_hdr</link></command>
<group choice="req">
<arg choice="plain">
<replaceable class="parameter">*</replaceable>
</arg>
<arg choice="plain" rep="repeat">
<replaceable class="parameter">field</replaceable>
</arg>
</group>
</cmdsynopsis>
</listitem>

<listitem>
<cmdsynopsis>
<command><link linkend="push">push</link></command>
<arg choice="plain">
<replaceable class="parameter">string</replaceable>
</arg>
</cmdsynopsis>
</listitem>

<listitem>
<cmdsynopsis>
<command><link linkend="save-hook">save-hook</link></command>
<arg choice="plain">
<replaceable class="parameter">[!]pattern</replaceable>
</arg>
<arg choice="plain">
<replaceable class="parameter">mailbox</replaceable>
</arg>
</cmdsynopsis>
</listitem>

<listitem>
<cmdsynopsis>
<command><link linkend="score">score</link></command>
<arg choice="plain">
<replaceable class="parameter">pattern</replaceable>
</arg>
<arg choice="plain">
<replaceable class="parameter">value</replaceable>
</arg>

<command><link linkend="score">unscore</link></command>
<group choice="req">
<arg choice="plain">
<replaceable class="parameter">*</replaceable>
</arg>
<arg choice="plain" rep="repeat">
<replaceable class="parameter">pattern</replaceable>
</arg>
</group>
</cmdsynopsis>
</listitem>

<listitem>
<cmdsynopsis>
<command><link linkend="reply-hook">reply-hook</link></command>
<arg choice="plain">
<replaceable class="parameter">[!]pattern</replaceable>
</arg>
<arg choice="plain">
<replaceable class="parameter">command</replaceable>
</arg>
</cmdsynopsis>
</listitem>

<listitem>
<cmdsynopsis>
<command><link linkend="send-hook">send-hook</link></command>
<arg choice="plain">
<replaceable class="parameter">[!]pattern</replaceable>
</arg>
<arg choice="plain">
<replaceable class="parameter">command</replaceable>
</arg>
</cmdsynopsis>
</listitem>

<listitem>
<cmdsynopsis>
<command><link linkend="send2-hook">send2-hook</link></command>
<arg choice="plain">
<replaceable class="parameter">[!]pattern</replaceable>
</arg>
<arg choice="plain">
<replaceable class="parameter">command</replaceable>
</arg>
</cmdsynopsis>
</listitem>

<listitem>
<cmdsynopsis>
<command><link linkend="set">set</link></command>
<group choice="req">
<arg choice="plain">
<group choice="opt">
<arg choice="plain"><option>no</option></arg>
<arg choice="plain"><option>inv</option></arg>
</group>
<replaceable class="parameter">variable</replaceable>
</arg>
<arg choice="plain">
<replaceable class="parameter">variable=value</replaceable>
</arg>
</group>
<arg choice="opt" rep="repeat"></arg>

<command><link linkend="set">toggle</link></command>
<arg choice="plain">
<replaceable class="parameter">variable</replaceable>
</arg>
<arg choice="opt" rep="repeat">
<replaceable class="parameter">variable</replaceable>
</arg>

<command><link linkend="set">unset</link></command>
<arg choice="plain">
<replaceable class="parameter">variable</replaceable>
</arg>
<arg choice="opt" rep="repeat">
<replaceable class="parameter">variable</replaceable>
</arg>

<command><link linkend="set">reset</link></command>
<arg choice="plain">
<replaceable class="parameter">variable</replaceable>
</arg>
<arg choice="opt" rep="repeat">
<replaceable class="parameter">variable</replaceable>
</arg>
</cmdsynopsis>
</listitem>

<listitem>
<cmdsynopsis>
<command>sidebar_whitelist</command>
<arg choice="plain">
<replaceable class="parameter">item</replaceable>
</arg>
<arg choice="plain">
<replaceable class="parameter">command</replaceable>
</arg>
</cmdsynopsis>
</listitem>
<listitem>
<cmdsynopsis>
<command><link linkend="source">source</link></command>
<arg choice="plain">
<replaceable class="parameter">filename</replaceable>
</arg>
</cmdsynopsis>
</listitem>

<listitem>
<cmdsynopsis>
<command><link linkend="spam">spam</link></command>
<arg choice="plain">
<replaceable class="parameter">pattern</replaceable>
</arg>
<arg choice="plain">
<replaceable class="parameter">format</replaceable>
</arg>

<command><link linkend="spam">nospam</link></command>
<group choice="req">
<arg choice="plain">
<replaceable class="parameter">*</replaceable>
</arg>
<arg choice="plain">
<replaceable class="parameter">pattern</replaceable>
</arg>
</group>
</cmdsynopsis>
</listitem>

<listitem>
<cmdsynopsis>
<command><link linkend="subscribe">subscribe</link></command>
<arg choice="opt" rep="repeat">
<option>-group</option>
<replaceable class="parameter">name</replaceable>
</arg>
<arg choice="plain">
<replaceable class="parameter">regexp</replaceable>
</arg>
<arg choice="opt" rep="repeat">
<replaceable class="parameter">regexp</replaceable>
</arg>

<command><link linkend="subscribe">unsubscribe</link></command>
<arg choice="opt" rep="repeat">
<option>-group</option>
<replaceable>name</replaceable>
</arg>
<group choice="req">
<arg choice="plain">
<replaceable class="parameter">*</replaceable>
</arg>
<arg choice="plain" rep="repeat">
<replaceable class="parameter">regexp</replaceable>
</arg>
</group>
</cmdsynopsis>
</listitem>

<listitem>
<cmdsynopsis>
<command><link linkend="unhook">unhook</link></command>
<group choice="req">
<arg choice="plain">
<replaceable class="parameter">*</replaceable>
</arg>
<arg choice="plain">
<replaceable class="parameter">hook-type</replaceable>
</arg>
</group>
</cmdsynopsis>
</listitem>

</itemizedlist>

</sect1>

<sect1 id="variables">
<title>Configuration Variables</title><|MERGE_RESOLUTION|>--- conflicted
+++ resolved
@@ -9292,7 +9292,6 @@
 
 </sect1>
 
-<<<<<<< HEAD
 <sect1 id="quasi-delete">
 	<title>Quasi-Delete Patch</title>
 	<subtitle>Mark emails that should be hidden, but not deleted</subtitle>
@@ -11963,23 +11962,10 @@
 		<para>
 			To check if Mutt supports <quote>Compress Folders</quote>, look for
 			<quote>+USE_COMPRESSED</quote> in the mutt version.
-=======
-<sect1 id="nntp">
-	<title>NNTP Patch</title>
-	<subtitle>Talk to a Usenet news server</subtitle>
-
-	<sect2 id="nntp-patch">
-		<title>Patch</title>
-
-		<para>
-			To check if Mutt supports <quote>NNTP</quote>, look for
-			<quote>+USE_NNTP</quote> in the mutt version.
->>>>>>> a614338a
 			See: <xref linkend="compile-time-features"/>.
 		</para>
 
 		<itemizedlist>
-<<<<<<< HEAD
 			<title>Dependencies:</title>
 			<listitem><para>mutt-1.5.24</para></listitem>
 		</itemizedlist>
@@ -12073,40 +12059,10 @@
 						<entry>Append</entry>
 						<entry>Effect</entry>
 						<entry>Useful if</entry>
-=======
-			<title>Patch Dependencies:</title>
-			<listitem><para>mutt-1.5.24</para></listitem>
-		</itemizedlist>
-
-		<para>This patch is part of the <link linkend="neomutt">NeoMutt project</link>.</para>
-	</sect2>
-
-	<sect2 id="nntp-intro">
-		<title>Introduction</title>
-	</sect2>
-
-	<sect2 id="nntp-variables">
-		<title>Variables</title>
-	</sect2>
-
-	<sect2 id="nntp-functions">
-		<title>Functions</title>
-
-		<table id="table-nntp-functions">
-			<title>NNTP Functions</title>
-			<tgroup cols="4">
-				<thead>
-					<row>
-						<entry>Menus</entry>
-						<entry>Default Key</entry>
-						<entry>Function</entry>
-						<entry>Description</entry>
->>>>>>> a614338a
 					</row>
 				</thead>
 				<tbody>
 					<row>
-<<<<<<< HEAD
 						<entry>Open</entry>
 						<entry>-</entry>
 						<entry>-</entry>
@@ -12512,169 +12468,12 @@
 						<entry>y</entry>
 						<entry><literal>&lt;edit-label&gt;</literal></entry>
 						<entry>add, change, or delete a message's label</entry>
-=======
-						<entry>browser,index</entry>
-						<entry>y</entry>
-						<entry><literal>&lt;catchup&gt;</literal></entry>
-						<entry>mark all articles in newsgroup as read</entry>
-					</row>
-					<row>
-						<entry>index,pager</entry>
-						<entry>i</entry>
-						<entry><literal>&lt;change-newsgroup&gt;</literal></entry>
-						<entry>open a different newsgroup</entry>
-					</row>
-					<row>
-						<entry>pager</entry>
-						<entry>X</entry>
-						<entry><literal>&lt;change-vfolder&gt;</literal></entry>
-						<entry>open a different virtual folder</entry>
-					</row>
-					<row>
-						<entry>compose</entry>
-						<entry>o</entry>
-						<entry><literal>&lt;edit-followup-to&gt;</literal></entry>
-						<entry>edit the Followup-To field</entry>
-					</row>
-					<row>
-						<entry>compose</entry>
-						<entry>N</entry>
-						<entry><literal>&lt;edit-newsgroups&gt;</literal></entry>
-						<entry>edit the newsgroups list</entry>
-					</row>
-					<row>
-						<entry>compose</entry>
-						<entry>x</entry>
-						<entry><literal>&lt;edit-x-comment-to&gt;</literal></entry>
-						<entry>edit the X-Comment-To field</entry>
-					</row>
-					<row>
-						<entry>pager</entry>
-						<entry>+</entry>
-						<entry><literal>&lt;entire-thread&gt;</literal></entry>
-						<entry>read entire thread of the current message</entry>
-					</row>
-					<row>
-						<entry>attachment,index,pager</entry>
-						<entry>F</entry>
-						<entry><literal>&lt;followup-message&gt;</literal></entry>
-						<entry>followup to newsgroup</entry>
-					</row>
-					<row>
-						<entry>pager</entry>
-						<entry>`</entry>
-						<entry><literal>&lt;modify-labels&gt;</literal></entry>
-						<entry>modify (notmuch) tags</entry>
-					</row>
-					<row>
-						<entry>index,pager</entry>
-						<entry>P</entry>
-						<entry><literal>&lt;post-message&gt;</literal></entry>
-						<entry>post message to newsgroup</entry>
-					</row>
-					<row>
-						<entry>browser</entry>
-						<entry>g</entry>
-						<entry><literal>&lt;reload-active&gt;</literal></entry>
-						<entry>load list of all newsgroups from NNTP server</entry>
-					</row>
-					<row>
-						<entry>browser</entry>
-						<entry>s</entry>
-						<entry><literal>&lt;subscribe&gt;</literal></entry>
-						<entry>subscribe to current mbox (IMAP/NNTP only)</entry>
-					</row>
-					<row>
-						<entry>browser</entry>
-						<entry>S</entry>
-						<entry><literal>&lt;subscribe-pattern&gt;</literal></entry>
-						<entry>subscribe to newsgroups matching a pattern</entry>
-					</row>
-					<row>
-						<entry>browser</entry>
-						<entry>Y</entry>
-						<entry><literal>&lt;uncatchup&gt;</literal></entry>
-						<entry>mark all articles in newsgroup as unread</entry>
-					</row>
-					<row>
-						<entry>browser</entry>
-						<entry>u</entry>
-						<entry><literal>&lt;unsubscribe&gt;</literal></entry>
-						<entry>unsubscribe from current mbox (IMAP/NNTP only)</entry>
-					</row>
-					<row>
-						<entry>browser</entry>
-						<entry>U</entry>
-						<entry><literal>&lt;unsubscribe-pattern&gt;</literal></entry>
-						<entry>unsubscribe from newsgroups matching a pattern</entry>
-					</row>
-					<row>
-						<entry>index,pager</entry>
-						<entry>Alt-i</entry>
-						<entry><literal>&lt;change-newsgroup-readonly&gt;</literal></entry>
-						<entry>open a different newsgroup in read only mode</entry>
-					</row>
-					<row>
-						<entry>attachment,index,pager</entry>
-						<entry>Alt-F</entry>
-						<entry><literal>&lt;forward-to-group&gt;</literal></entry>
-						<entry>forward to newsgroup</entry>
-					</row>
-					<row>
-						<entry>index</entry>
-						<entry>(none)</entry>
-						<entry><literal>&lt;get-children&gt;</literal></entry>
-						<entry>get all children of the current message</entry>
-					</row>
-					<row>
-						<entry>index</entry>
-						<entry>Alt-G</entry>
-						<entry><literal>&lt;get-parent&gt;</literal></entry>
-						<entry>get parent of the current message</entry>
-					</row>
-					<row>
-						<entry>index,pager</entry>
-						<entry>(none)</entry>
-						<entry><literal>&lt;imap-fetch-mail&gt;</literal></entry>
-						<entry>force retrieval of mail from IMAP server</entry>
-					</row>
-					<row>
-						<entry>index,pager</entry>
-						<entry>(none)</entry>
-						<entry><literal>&lt;imap-logout-all&gt;</literal></entry>
-						<entry>logout from all IMAP servers</entry>
-					</row>
-					<row>
-						<entry>pager</entry>
-						<entry>(none)</entry>
-						<entry><literal>&lt;modify-labels-then-hide&gt;</literal></entry>
-						<entry>modify labeld and then hide message</entry>
-					</row>
-					<row>
-						<entry>index</entry>
-						<entry>(none)</entry>
-						<entry><literal>&lt;reconstruct-thread&gt;</literal></entry>
-						<entry>reconstruct thread containing current message</entry>
-					</row>
-					<row>
-						<entry>pager</entry>
-						<entry>Alt-X</entry>
-						<entry><literal>&lt;vfolder-from-query&gt;</literal></entry>
-						<entry>generate virtual folder from query</entry>
-					</row>
-					<row>
-						<entry>index</entry>
-						<entry>Ctrl-G</entry>
-						<entry><literal>&lt;get-message&gt;</literal></entry>
-						<entry>get message with Message-Id</entry>
->>>>>>> a614338a
 					</row>
 				</tbody>
 			</tgroup>
 		</table>
 	</sect2>
 
-<<<<<<< HEAD
 <!--
 	<sect2 id="keywords-commands">
 		<title>Commands</title>
@@ -12730,7 +12529,216 @@
 		<title>Credits</title>
 		<itemizedlist>
 		<listitem><para>David Champion <email>dgc@uchicago.edu</email></para></listitem>
-=======
+		<listitem><para>Richard Russon <email>rich@flatcap.org</email></para></listitem>
+		</itemizedlist>
+	</sect2>
+</sect1>
+
+<sect1 id="nntp">
+	<title>NNTP Patch</title>
+	<subtitle>Talk to a Usenet news server</subtitle>
+
+	<sect2 id="nntp-patch">
+		<title>Patch</title>
+
+		<para>
+			To check if Mutt supports <quote>NNTP</quote>, look for
+			<quote>+USE_NNTP</quote> in the mutt version.
+			See: <xref linkend="compile-time-features"/>.
+		</para>
+
+		<itemizedlist>
+			<title>Patch Dependencies:</title>
+			<listitem><para>mutt-1.5.24</para></listitem>
+		</itemizedlist>
+
+		<para>This patch is part of the <link linkend="neomutt">NeoMutt project</link>.</para>
+	</sect2>
+
+	<sect2 id="nntp-intro">
+		<title>Introduction</title>
+	</sect2>
+
+	<sect2 id="nntp-variables">
+		<title>Variables</title>
+	</sect2>
+
+	<sect2 id="nntp-functions">
+		<title>Functions</title>
+
+		<table id="table-nntp-functions">
+			<title>NNTP Functions</title>
+			<tgroup cols="4">
+				<thead>
+					<row>
+						<entry>Menus</entry>
+						<entry>Default Key</entry>
+						<entry>Function</entry>
+						<entry>Description</entry>
+					</row>
+				</thead>
+				<tbody>
+					<row>
+						<entry>browser,index</entry>
+						<entry>y</entry>
+						<entry><literal>&lt;catchup&gt;</literal></entry>
+						<entry>mark all articles in newsgroup as read</entry>
+					</row>
+					<row>
+						<entry>index,pager</entry>
+						<entry>i</entry>
+						<entry><literal>&lt;change-newsgroup&gt;</literal></entry>
+						<entry>open a different newsgroup</entry>
+					</row>
+					<row>
+						<entry>pager</entry>
+						<entry>X</entry>
+						<entry><literal>&lt;change-vfolder&gt;</literal></entry>
+						<entry>open a different virtual folder</entry>
+					</row>
+					<row>
+						<entry>compose</entry>
+						<entry>o</entry>
+						<entry><literal>&lt;edit-followup-to&gt;</literal></entry>
+						<entry>edit the Followup-To field</entry>
+					</row>
+					<row>
+						<entry>compose</entry>
+						<entry>N</entry>
+						<entry><literal>&lt;edit-newsgroups&gt;</literal></entry>
+						<entry>edit the newsgroups list</entry>
+					</row>
+					<row>
+						<entry>compose</entry>
+						<entry>x</entry>
+						<entry><literal>&lt;edit-x-comment-to&gt;</literal></entry>
+						<entry>edit the X-Comment-To field</entry>
+					</row>
+					<row>
+						<entry>pager</entry>
+						<entry>+</entry>
+						<entry><literal>&lt;entire-thread&gt;</literal></entry>
+						<entry>read entire thread of the current message</entry>
+					</row>
+					<row>
+						<entry>attachment,index,pager</entry>
+						<entry>F</entry>
+						<entry><literal>&lt;followup-message&gt;</literal></entry>
+						<entry>followup to newsgroup</entry>
+					</row>
+					<row>
+						<entry>pager</entry>
+						<entry>`</entry>
+						<entry><literal>&lt;modify-labels&gt;</literal></entry>
+						<entry>modify (notmuch) tags</entry>
+					</row>
+					<row>
+						<entry>index,pager</entry>
+						<entry>P</entry>
+						<entry><literal>&lt;post-message&gt;</literal></entry>
+						<entry>post message to newsgroup</entry>
+					</row>
+					<row>
+						<entry>browser</entry>
+						<entry>g</entry>
+						<entry><literal>&lt;reload-active&gt;</literal></entry>
+						<entry>load list of all newsgroups from NNTP server</entry>
+					</row>
+					<row>
+						<entry>browser</entry>
+						<entry>s</entry>
+						<entry><literal>&lt;subscribe&gt;</literal></entry>
+						<entry>subscribe to current mbox (IMAP/NNTP only)</entry>
+					</row>
+					<row>
+						<entry>browser</entry>
+						<entry>S</entry>
+						<entry><literal>&lt;subscribe-pattern&gt;</literal></entry>
+						<entry>subscribe to newsgroups matching a pattern</entry>
+					</row>
+					<row>
+						<entry>browser</entry>
+						<entry>Y</entry>
+						<entry><literal>&lt;uncatchup&gt;</literal></entry>
+						<entry>mark all articles in newsgroup as unread</entry>
+					</row>
+					<row>
+						<entry>browser</entry>
+						<entry>u</entry>
+						<entry><literal>&lt;unsubscribe&gt;</literal></entry>
+						<entry>unsubscribe from current mbox (IMAP/NNTP only)</entry>
+					</row>
+					<row>
+						<entry>browser</entry>
+						<entry>U</entry>
+						<entry><literal>&lt;unsubscribe-pattern&gt;</literal></entry>
+						<entry>unsubscribe from newsgroups matching a pattern</entry>
+					</row>
+					<row>
+						<entry>index,pager</entry>
+						<entry>Alt-i</entry>
+						<entry><literal>&lt;change-newsgroup-readonly&gt;</literal></entry>
+						<entry>open a different newsgroup in read only mode</entry>
+					</row>
+					<row>
+						<entry>attachment,index,pager</entry>
+						<entry>Alt-F</entry>
+						<entry><literal>&lt;forward-to-group&gt;</literal></entry>
+						<entry>forward to newsgroup</entry>
+					</row>
+					<row>
+						<entry>index</entry>
+						<entry>(none)</entry>
+						<entry><literal>&lt;get-children&gt;</literal></entry>
+						<entry>get all children of the current message</entry>
+					</row>
+					<row>
+						<entry>index</entry>
+						<entry>Alt-G</entry>
+						<entry><literal>&lt;get-parent&gt;</literal></entry>
+						<entry>get parent of the current message</entry>
+					</row>
+					<row>
+						<entry>index,pager</entry>
+						<entry>(none)</entry>
+						<entry><literal>&lt;imap-fetch-mail&gt;</literal></entry>
+						<entry>force retrieval of mail from IMAP server</entry>
+					</row>
+					<row>
+						<entry>index,pager</entry>
+						<entry>(none)</entry>
+						<entry><literal>&lt;imap-logout-all&gt;</literal></entry>
+						<entry>logout from all IMAP servers</entry>
+					</row>
+					<row>
+						<entry>pager</entry>
+						<entry>(none)</entry>
+						<entry><literal>&lt;modify-labels-then-hide&gt;</literal></entry>
+						<entry>modify labeld and then hide message</entry>
+					</row>
+					<row>
+						<entry>index</entry>
+						<entry>(none)</entry>
+						<entry><literal>&lt;reconstruct-thread&gt;</literal></entry>
+						<entry>reconstruct thread containing current message</entry>
+					</row>
+					<row>
+						<entry>pager</entry>
+						<entry>Alt-X</entry>
+						<entry><literal>&lt;vfolder-from-query&gt;</literal></entry>
+						<entry>generate virtual folder from query</entry>
+					</row>
+					<row>
+						<entry>index</entry>
+						<entry>Ctrl-G</entry>
+						<entry><literal>&lt;get-message&gt;</literal></entry>
+						<entry>get message with Message-Id</entry>
+					</row>
+				</tbody>
+			</tgroup>
+		</table>
+	</sect2>
+
 	<sect2 id="nntp-commands">
 		<title>Commands</title>
 	</sect2>
@@ -12762,7 +12770,6 @@
 		<itemizedlist>
 		<listitem><para>Vsevolod Volkov <email>vvv@mutt.org.ua</email></para></listitem>
 		<listitem><para>Felix von Leitner <email>leitner@fefe.de</email></para></listitem>
->>>>>>> a614338a
 		<listitem><para>Richard Russon <email>rich@flatcap.org</email></para></listitem>
 		</itemizedlist>
 	</sect2>
